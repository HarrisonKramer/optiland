from importlib import resources
from unittest.mock import MagicMock

import optiland.backend as be
import pytest
import numpy as np

from optiland import materials
from optiland.materials.base import BaseMaterial
from optiland.environment.environment import Environment
from optiland.environment.conditions import EnvironmentalConditions
from optiland.materials.ideal import IdealMaterial

from .utils import assert_allclose


class TestBaseMaterial:
    def test_caching(self, set_test_backend):
        class DummyMaterial(BaseMaterial):
            def _calculate_absolute_n(self, wavelength, **kwargs):
                # This method is mocked, so its implementation doesn't matter
                pass

            def _calculate_k(self, wavelength, **kwargs):
                # k is also cached, so we need a dummy implementation
                return 0.0

        material = DummyMaterial()
        material._calculate_absolute_n = MagicMock(return_value=1.5)

        # Mock the environment to isolate the material's behavior
        from optiland.environment.manager import environment_manager

        original_env = environment_manager.get_environment()
        mock_env = Environment(
            medium=IdealMaterial(n=1.0),
            conditions=EnvironmentalConditions(),
        )
        environment_manager.set_environment(mock_env)

        # Test with scalar value
        result1 = material.n(0.5, temperature=25)
        assert result1 == 1.5
        material._calculate_absolute_n.assert_called_once_with(0.5, temperature=25)

        result2 = material.n(0.5, temperature=25)
        assert result2 == 1.5
        material._calculate_absolute_n.assert_called_once()

        # Test with numpy array
        wavelength_np = be.asarray(np.array([0.5, 0.6]))
        material.n(wavelength_np, temperature=25)
        assert material._calculate_absolute_n.call_count == 2

        material.n(wavelength_np, temperature=25)
        assert material._calculate_absolute_n.call_count == 2

        # Test with torch tensor if backend is torch
        if be.get_backend() == "torch":
            # a torch tensor with same values should be a cache hit
            wavelength_torch = be.asarray(np.array([0.5, 0.6]))
            material.n(wavelength_torch, temperature=25)
            assert material._calculate_absolute_n.call_count == 2

            # a torch tensor with different values should be a cache miss
            wavelength_torch_2 = be.asarray(np.array([0.7, 0.8]))
            material.n(wavelength_torch_2, temperature=25)
            assert material._calculate_absolute_n.call_count == 3

            # and a cache hit
            material.n(wavelength_torch_2, temperature=25)
            assert material._calculate_absolute_n.call_count == 3

        # Restore original environment
        environment_manager.set_environment(original_env)


class TestIdealMaterial:
    def test_ideal_material_n(self, set_test_backend):
        material = materials.IdealMaterial(n=1.5)
        assert material.n(0.5) == 1.5
        assert material.n(1.0) == 1.5
        assert material.n(2.0) == 1.5
        assert material.k(2.0) == 0.0

    def test_ideal_material_k(self, set_test_backend):
        material = materials.IdealMaterial(n=1.5, k=0.2)
        assert material.k(0.5) == 0.2
        assert material.k(1.0) == 0.2
        assert material.k(2.0) == 0.2

    def test_ideal_to_dict(self, set_test_backend):
        material = materials.IdealMaterial(n=1.5, k=0.2)
        assert material.to_dict() == {
            "n": 1.5,
            "k": 0.2,
            "type": materials.IdealMaterial.__name__,
<<<<<<< HEAD
            "relative_to_environment": False,
=======
            "propagation_model": {"class": "HomogeneousPropagation"},
>>>>>>> cb0bd5f4
        }

    def test_ideal_from_dict(self, set_test_backend):
        material = materials.IdealMaterial.from_dict(
            {"n": 1.5, "k": 0.2, "type": materials.IdealMaterial.__name__},
        )
        assert material.n(0.5) == 1.5
        assert material.k(0.5) == 0.2


@pytest.fixture
def vacuum_environment():
    from optiland.environment.manager import environment_manager
    from optiland.materials.ideal import IdealMaterial

    original_env = environment_manager.get_environment()
    vacuum_env = Environment(
        medium=IdealMaterial(n=1.0, k=0.0),
        conditions=EnvironmentalConditions(),
    )
    environment_manager.set_environment(vacuum_env)
    yield
    environment_manager.set_environment(original_env)


@pytest.mark.usefixtures("vacuum_environment")
class TestMaterialFileAbsolute:
    def test_formula_4(self, set_test_backend):
        rel_file = "data-nk/main/CaGdAlO4/Loiko-o.yml"
        filename = str(resources.files("optiland.database").joinpath(rel_file))
        material = materials.MaterialFile(filename, is_relative_to_air=False)
        assert_allclose(material.n(0.4), 1.9829612788706874, atol=1e-5)
        assert_allclose(material.n(0.6), 1.9392994674994937, atol=1e-5)
        assert_allclose(material.n(1.5), 1.9081487808757178, atol=1e-5)
        assert_allclose(material.abbe(), 40.87771013627357, atol=1e-5)

    def test_formula_5(self, set_test_backend):
        filename = str(
            resources.files("optiland.database").joinpath(
                "data-nk/main/YbF3/Amotchkina.yml",
            ),
        )
        material = materials.MaterialFile(filename, is_relative_to_air=False)
        assert_allclose(material.n(0.4), 1.5874342875, atol=1e-5)
        assert_allclose(material.n(1.0), 1.487170596, atol=1e-5)
        assert_allclose(material.n(5.0), 1.4844954023999999, atol=1e-5)

    def test_formula_6(self, set_test_backend):
        filename = str(
            resources.files("optiland.database").joinpath(
                "data-nk/main/CO2/Bideau-Mehu.yml",
            ),
        )
        material = materials.MaterialFile(filename, is_relative_to_air=False)
        assert_allclose(material.n(0.4), 1.0004592281255849, atol=1e-5)
        assert_allclose(material.n(1.0), 1.0004424189669583, atol=1e-5)
        assert_allclose(material.n(1.5), 1.0004386003514163, atol=1e-5)

    def test_formula_7(self, set_test_backend):
        filename = str(
            resources.files("optiland.database").joinpath(
                "data-nk/main/Y2O3/Nigara.yml",
            ),
        )
        material = materials.MaterialFile(filename, is_relative_to_air=False)
        material._n_formula = "formula 7"
        material.coefficients = [1.0, 0.58, 0.12, 0.87, 0.21, 0.81]
        assert_allclose(material.n(0.4), 2.0272326, atol=1e-5)
        assert_allclose(material.n(1.0), 3.6137209774932684, atol=1e-5)
        assert_allclose(material.n(1.5), 13.95738334, atol=1e-5)

    def test_formula_8(self, set_test_backend):
        filename = str(
            resources.files("optiland.database").joinpath(
                "data-nk/main/AgBr/Schroter.yml",
            ),
        )
        material = materials.MaterialFile(filename, is_relative_to_air=False)
        assert_allclose(material.n(0.5), 2.3094520454859557, atol=1e-5)
        assert_allclose(material.n(0.55), 2.275584479878346, atol=1e-5)
        assert_allclose(material.n(0.65), 2.237243954654548, atol=1e-5)

    def test_formula_9(self, set_test_backend):
        rel_file = "data-nk/organic/CH4N2O - urea/Rosker-e.yml"
        filename = str(resources.files("optiland.database").joinpath(rel_file))
        material = materials.MaterialFile(filename, is_relative_to_air=False)
        assert_allclose(material.n(0.3), 1.7043928702073146, atol=1e-5)
        assert_allclose(material.n(0.6), 1.605403788031452, atol=1e-5)
        assert_allclose(material.n(1.0), 1.5908956870937045, atol=1e-5)

    def test_tabulated_n(self, set_test_backend):
        rel_file = "data-nk/main/Y3Al5O12/Bond.yml"
        filename = str(resources.files("optiland.database").joinpath(rel_file))
        material = materials.MaterialFile(filename, is_relative_to_air=False)
        assert_allclose(material.n(1.0), 1.8197, atol=1e-5)
        assert_allclose(material.n(2.0), 1.8035, atol=1e-5)
        assert_allclose(material.n(3.0), 1.7855, atol=1e-5)

    def test_tabulated_nk(self, set_test_backend):
        rel_file = "data-nk/main/B/Fernandez-Perea.yml"
        filename = str(resources.files("optiland.database").joinpath(rel_file))
        material = materials.MaterialFile(filename, is_relative_to_air=False)
        assert_allclose(material.n(0.005), 0.9947266437313135, atol=1e-5)
        assert_allclose(material.n(0.02), 0.9358854820031199, atol=1e-5)
        assert_allclose(material.n(0.15), 1.990336423662574, atol=1e-5)


class TestMaterialFileRelative:
    def test_formula_1(self, set_test_backend):
        filename = str(
            resources.files("optiland.database").joinpath(
                "data-nk/glass/ami/AMTIR-3.yml",
            ),
        )
        material = materials.MaterialFile(filename)
        assert_allclose(material.n(4), 2.6208713861212907, atol=1e-5)
        assert_allclose(material.n(6), 2.6144067565243265, atol=1e-5)
        assert_allclose(material.n(8), 2.6087270552683854, atol=1e-5)

    def test_formula_2(self, set_test_backend):
        filename = str(
            resources.files("optiland.database").joinpath(
                "data-nk/glass/schott/BAFN6.yml",
            ),
        )
        material = materials.MaterialFile(filename)
        assert_allclose(material.n(0.4), 1.6111748495969627, atol=1e-5)
        assert_allclose(material.n(0.8), 1.5803913968709888, atol=1e-5)
        assert_allclose(material.n(1.2), 1.573220342181897, atol=1e-5)

    def test_formula_3(self, set_test_backend):
        filename = str(
            resources.files("optiland.database").joinpath(
                "data-nk/glass/hikari/BASF6.yml",
            ),
        )
        material = materials.MaterialFile(filename)
        assert_allclose(material.n(0.4), 1.6970537915318815, atol=1e-5)
        assert_allclose(material.n(0.5), 1.6767571448173404, atol=1e-5)
        assert_allclose(material.n(0.6), 1.666577226760647, atol=1e-5)

    def test_to_dict(self, set_test_backend):
        filename = str(
            resources.files("optiland.database").joinpath(
                "data-nk/glass/ami/AMTIR-3.yml",
            ),
        )
        material = materials.MaterialFile(filename)
        assert material.to_dict() == {
            "filename": filename,
            "type": materials.MaterialFile.__name__,
<<<<<<< HEAD
            "is_relative_to_air": True,
=======
            "propagation_model": {"class": "HomogeneousPropagation"},
>>>>>>> cb0bd5f4
        }

    def test_from_dict(self, set_test_backend):
        filename = str(
            resources.files("optiland.database").joinpath(
                "data-nk/glass/ami/AMTIR-3.yml",
            ),
        )
        material_dict = {"filename": filename, "type": materials.MaterialFile.__name__}
        assert materials.MaterialFile.from_dict(material_dict).filename == filename


class TestMaterial:
    def test_standard_material(self, set_test_backend):
        material = materials.Material("N-BK7")
        assert_allclose(material.n(0.5), 1.5214144757734767, atol=1e-5)
        assert_allclose(material.k(0.5), 9.5781e-09, atol=1e-10)
        assert_allclose(material.abbe(), 64.1673362374998, atol=1e-5)

    def test_nonexistent_material(self, set_test_backend):
        with pytest.raises(ValueError):
            materials.Material("nonexistent material")

        with pytest.raises(ValueError):
            materials.Material(
                "nonexistent material",
                reference="it really does not exist",
            )

    def test_non_robust_failure(self, set_test_backend):
        # There are many materials matches for BK7. Without robust search,
        # this should fail.
        with pytest.raises(ValueError):
            materials.Material("BK7", robust_search=False)

        # There are also many materials matches for BK7 with schott reference.
        with pytest.raises(ValueError):
            materials.Material("BK7", reference="schott", robust_search=False)

    def test_min_wavelength_filtering(self, set_test_backend):
        material = materials.Material("SF11", min_wavelength=2.0)
        df = material._load_dataframe()
        df_filtered = material._find_material_matches(df)

        # Check that all materials have wavelength ranges including 2.0 µm
        assert np.all(df_filtered["max_wavelength"] >= 2.0)
        assert np.all(df_filtered["min_wavelength"] <= 2.0)

    def test_max_wavelength_filtering(self, set_test_backend):
        material = materials.Material("SF11", max_wavelength=2.0)
        df = material._load_dataframe()
        df_filtered = material._find_material_matches(df)

        # Check that all materials have wavelength ranges including 2.0 µm
        assert np.all(df_filtered["max_wavelength"] >= 2.0)
        assert np.all(df_filtered["min_wavelength"] <= 2.0)

    def test_raise_material_error_method(self, set_test_backend):
        material = materials.Material("SF11")
        with pytest.raises(ValueError):
            material._raise_material_error(no_matches=False, multiple_matches=False)

        # Confirm error raise when wavelength ranges are passed
        material = materials.Material("SF11", min_wavelength=0.5, max_wavelength=0.7)
        with pytest.raises(ValueError):
            material._raise_material_error(no_matches=False, multiple_matches=False)

    def test_to_dict(self, set_test_backend):
        material = materials.Material("SF11")
        mat_dict = material.to_dict()
        assert mat_dict == {
            "type": "Material",
            "filename": material.filename,
            "name": "SF11",
            "reference": None,
            "robust_search": True,
            "min_wavelength": None,
            "max_wavelength": None,
<<<<<<< HEAD
            "is_relative_to_air": True,
=======
            "propagation_model": {"class": "HomogeneousPropagation"},
>>>>>>> cb0bd5f4
        }

    def test_from_dict(self, set_test_backend):
        material_dict = {"name": "SF11", "type": materials.Material.__name__}
        assert materials.Material.from_dict(material_dict).name == "SF11"

    def test_raise_warning(self, set_test_backend):
        materials.Material("LITHOTEC-CAF2")  # prints a warning


@pytest.fixture
def abbe_material():
    return materials.AbbeMaterial(n=1.5, abbe=50)


def test_refractive_index(set_test_backend, abbe_material):
    wavelength = 0.58756  # in microns
    value = abbe_material.n(wavelength)
    assert_allclose(value, 1.4999167964912952, atol=1e-4)


def test_extinction_coefficient(set_test_backend, abbe_material):
    wavelength = 0.58756  # in microns
    assert abbe_material.k(wavelength) == 0


def test_coefficients(set_test_backend, abbe_material):
    coefficients = abbe_material._get_coefficients()
    assert coefficients.shape == (4,)  # Assuming the polynomial is of degree 3


def test_abbe_to_dict(set_test_backend, abbe_material):
    abbe_dict = abbe_material.to_dict()
<<<<<<< HEAD
    assert abbe_dict == {"type": "AbbeMaterial", "n": 1.5, "abbe": 50}
=======
    assert abbe_dict == {
        "type": "AbbeMaterial",
        "index": 1.5,
        "abbe": 50.0,
        "propagation_model": {"class": "HomogeneousPropagation"},
    }
>>>>>>> cb0bd5f4


def test_abbe_from_dict(set_test_backend):
    abbe_dict = {"type": "AbbeMaterial", "n": 1.5, "abbe": 50}
    abbe_material = materials.BaseMaterial.from_dict(abbe_dict)
    assert abbe_material.n_val == 1.5
    assert abbe_material.abbe_val == 50


def test_abbe_out_of_bounds_wavelength(set_test_backend):
    abbe_material = materials.AbbeMaterial(n=1.5, abbe=50)
    with pytest.raises(ValueError):
        abbe_material.n(0.3)
    with pytest.raises(ValueError):
        abbe_material.n(0.8)


def test_glasses_selection(set_test_backend):
    glasses = materials.glasses_selection(0.3, 2.5, catalogs=["schott"])
    expected_glasses = [
        "FK3",
        "FK5HTi",
        "K10",
        "LITHOTEC-CAF2",
        "N-BAK1",
        "N-BAK2",
        "N-BK10",
        "N-BK7",
        "N-BK7HT",
        "N-BK7HTi",
        "N-FK5",
        "N-FK51",
        "N-FK51A",
        "N-FK58",
        "N-LAK33B",
        "N-LAK34",
        "N-LAK7",
        "N-PK51",
        "N-PK52A",
        "N-PSK3",
        "N-SK11",
        "N-SK5",
        "N-ZK7",
        "N-ZK7A",
        "P-LAK35",
        "P-SK60",
    ]
    assert glasses == expected_glasses


def test_get_nd_vd(set_test_backend):
    assert materials.get_nd_vd(glass="N-BK7") == (1.5168, 64.17)


def test_downsample_glass_map(set_test_backend):
    glass_dict = {g: materials.get_nd_vd(g) for g in ["N-BK7", "FK3", "FK5HTi", "K10"]}
    downsampled_glass_dict = materials.downsample_glass_map(
        glass_dict,
        num_glasses_to_keep=3,
    )
    expected_downsample_glass_dict = {
        "K10": (1.50137, 56.41),
        "N-BK7": (1.5168, 64.17),
        "FK5HTi": (1.48748, 70.47),
    }
    assert downsampled_glass_dict == expected_downsample_glass_dict


def test_find_closest_glass(set_test_backend):
    assert (
        materials.find_closest_glass(
            nd_vd=(1.5168, 64.17), catalog=["N-BK7", "F5", "SF5"]
        )
        == "N-BK7"
    )


def test_plot_nk():
    from matplotlib.figure import Figure

    mat = materials.Material("BK7")
    fig, axes = materials.plot_nk(mat, wavelength_range=(0.1, 15))
    assert fig is not None
    assert isinstance(fig, Figure)
    assert isinstance(axes, tuple)
    assert len(axes) == 2<|MERGE_RESOLUTION|>--- conflicted
+++ resolved
@@ -95,11 +95,8 @@
             "n": 1.5,
             "k": 0.2,
             "type": materials.IdealMaterial.__name__,
-<<<<<<< HEAD
             "relative_to_environment": False,
-=======
             "propagation_model": {"class": "HomogeneousPropagation"},
->>>>>>> cb0bd5f4
         }
 
     def test_ideal_from_dict(self, set_test_backend):
@@ -251,11 +248,8 @@
         assert material.to_dict() == {
             "filename": filename,
             "type": materials.MaterialFile.__name__,
-<<<<<<< HEAD
             "is_relative_to_air": True,
-=======
             "propagation_model": {"class": "HomogeneousPropagation"},
->>>>>>> cb0bd5f4
         }
 
     def test_from_dict(self, set_test_backend):
@@ -334,11 +328,8 @@
             "robust_search": True,
             "min_wavelength": None,
             "max_wavelength": None,
-<<<<<<< HEAD
             "is_relative_to_air": True,
-=======
             "propagation_model": {"class": "HomogeneousPropagation"},
->>>>>>> cb0bd5f4
         }
 
     def test_from_dict(self, set_test_backend):
@@ -372,16 +363,11 @@
 
 def test_abbe_to_dict(set_test_backend, abbe_material):
     abbe_dict = abbe_material.to_dict()
-<<<<<<< HEAD
-    assert abbe_dict == {"type": "AbbeMaterial", "n": 1.5, "abbe": 50}
-=======
     assert abbe_dict == {
         "type": "AbbeMaterial",
-        "index": 1.5,
-        "abbe": 50.0,
-        "propagation_model": {"class": "HomogeneousPropagation"},
+        "n": 1.5,
+        "abbe": 50,
     }
->>>>>>> cb0bd5f4
 
 
 def test_abbe_from_dict(set_test_backend):
