from optiland.optic import Optic
from optiland.apodization import UniformApodization, GaussianApodization
import optiland.backend as be # Already here but good to confirm
import pytest

from optiland.rays import (
    BaseRays,
    ParaxialRays,
    PolarizationState,
    PolarizedRays,
    RayGenerator,
    RealRays,
    create_polarization,
)
from optiland.samples.lithography import UVProjectionLens
from optiland.samples.objectives import TessarLens
from tests.utils import assert_allclose

<<<<<<< HEAD
# Helper function as per instructions
def create_basic_optic_for_ray_generation():
    # Helper function to create a simple optic
    # This should be adapted to how Optic instances are typically set up in your tests
    # It needs at least an object surface, a stop, and an image surface
    # and basic aperture/field/wavelength definitions for ray generation to work.
    optic = Optic(name="TestApodizationOptic")
    optic.set_field_type("object_height") # Using object_height as it's simpler for on-axis
    # The add_field method in the provided Optic class takes y, then x.
    # The instructions had add_field(0), let's assume on-axis y=0, x=0
    optic.add_field(y=0.0, x=0.0) 
    optic.add_wavelength(value=0.55, is_primary=True)
    optic.set_aperture("EPD", 10.0) # Example EPD

    # Add minimal surfaces for ray generation to proceed
    # Object surface (surface 0)
    # For object_height, object surface should be at finite distance.
    # Thickness of object surface is distance to next surface.
    # The material for 'object' surface type is typically None or not specified as it's 'before' the first optical medium.
    optic.add_surface(surface_type="object", thickness=20.0) 
    
    # Stop surface (surface 1)
    # Using a common glass like N-BK7 (lowercase 'n-bk7' might be alias or specific to material lib)
    optic.add_surface(radius=50, thickness=10, is_stop=True, material="N-BK7") 
    
    # Image surface (surface 2)
    # Thickness of last surface is typically distance from previous surface to image.
    # If it's the final image location, its own thickness parameter might be 0 or irrelevant depending on definition.
    optic.add_surface(thickness=0, material="air") # Image surface, assuming it's in air.
    
    # Update paraxial properties which might be needed by RayGenerator
    # This is crucial as RayGenerator uses paraxial.EPL() and paraxial.EPD()
    try:
        optic.update_paraxial()
        # Basic sanity checks after paraxial update
        if optic.paraxial.EPD() is None or optic.paraxial.EPD() <= 0:
            print(f"Warning: EPD is {optic.paraxial.EPD()} after paraxial update. Check system setup.")
            # Fallback might be needed if test environment doesn't guarantee valid paraxial calc for simple systems
            # Forcing a value should be a last resort: optic.paraxial._EPD = 10.0 
        if optic.paraxial.EPL() is None: 
             print(f"Warning: EPL is {optic.paraxial.EPL()} after paraxial update. Check system setup.")
             # Forcing a value: optic.paraxial._EPL = 20.0

    except Exception as e:
        # Paraxial update might fail if system is too simple or unrealistic
        print(f"Warning: Paraxial update failed during test setup: {e}. This might lead to issues in RayGenerator.")
        # Attempt to set some fallback values if paraxial update fails catastrophically
        if getattr(optic.paraxial, '_EPD', None) is None or optic.paraxial._EPD <= 0: optic.paraxial._EPD = 10.0
        if getattr(optic.paraxial, '_EPL', None) is None: optic.paraxial._EPL = 20.0
    
    if optic.object_surface is None:
        raise ValueError("Object surface not found after setup, RayGenerator will likely fail.")
            
    return optic

@pytest.mark.usefixtures("set_test_backend")
def test_ray_generator_uniform_apodization():
    optic = create_basic_optic_for_ray_generation()
    # Ensure the default is UniformApodization or explicitly set it
    # optic.set_apodization(UniformApodization()) # Already default, but can be explicit

    # Define some pupil coordinates
    Px = be.array([0.0, 0.5, -0.5, 0.1, 0.2]) # Added more points for robustness
    Py = be.array([0.0, 0.5,  0.5, 0.3, 0.4])
    
    # Use trace_generic which internally uses the ray_generator
    # Hx=0, Hy=0 for on-axis field
    rays = optic.trace_generic(Hx=0, Hy=0, Px=Px, Py=Py, wavelength=optic.primary_wavelength)

    # For UniformApodization, intensity should be 1.0 for all rays
    # The 'i' attribute holds intensity in RealRays
    expected_intensities = be.ones_like(Px) 
    assert be.allclose(rays.i, expected_intensities), \
        f"Ray intensities should be 1.0 for UniformApodization. Got: {rays.i}"

@pytest.mark.usefixtures("set_test_backend")
def test_ray_generator_gaussian_apodization():
    optic = create_basic_optic_for_ray_generation()
    sigma = 0.5
    optic.set_apodization(GaussianApodization(sigma=sigma))

    Px = be.array([0.0, sigma, -sigma, 0.1 * sigma, 0.2 * sigma]) # Added more points
    Py = be.array([0.0, 0.0,  sigma, 0.3 * sigma, 0.4 * sigma])
    
    rays = optic.trace_generic(Hx=0, Hy=0, Px=Px, Py=Py, wavelength=optic.primary_wavelength)

    # Expected: exp(-(Px^2 + Py^2) / (2 * sigma^2))
    expected_intensities = be.exp(-(Px**2 + Py**2) / (2 * sigma**2))
    # Using rays.i for intensity
    assert be.allclose(rays.i, expected_intensities), \
        f"Ray intensities not as expected for GaussianApodization. Got: {rays.i}, Expected: {expected_intensities}"
=======
>>>>>>> 8293bb84

def test_translate(set_test_backend):
    rays = BaseRays()
    rays.x = 1.0
    rays.y = 2.0
    rays.z = 3.0

    rays.translate(0.5, -1.0, 2.5)

    assert_allclose(rays.x, 1.5)
    assert_allclose(rays.y, 1.0)
    assert_allclose(rays.z, 5.5)

    rays.translate(-1.5, 0.0, -5.5)

    assert_allclose(rays.x, 0.0)
    assert_allclose(rays.y, 1.0)
    assert_allclose(rays.z, 0.0)

    rays.translate(0.0, 0.0, 0.0)

    assert_allclose(rays.x, 0.0)
    assert_allclose(rays.y, 1.0)
    assert_allclose(rays.z, 0.0)

    rays.translate(2.0, -1.0, 3.0)

    assert_allclose(rays.x, 2.0)
    assert_allclose(rays.y, 0.0)
    assert_allclose(rays.z, 3.0)


def test__process_input(set_test_backend):
    # Test scalar input
    data = 1
    processed_data = be.as_array_1d(data)
    assert isinstance(processed_data, be.ndarray)
    assert processed_data.shape == (1,)
    assert processed_data.dtype == be.array(data).dtype
    assert_allclose(processed_data[0], 1.0)

    # Test float input
    data = 2.5
    processed_data = be.as_array_1d(data)
    assert isinstance(processed_data, be.ndarray)
    assert processed_data.shape == (1,)
    assert processed_data.dtype == be.array(data).dtype
    assert_allclose(processed_data[0], 2.5)

    # Test numpy array input
    data = be.array([3, 4, 5])
    processed_data = be.as_array_1d(data)
    assert isinstance(processed_data, be.ndarray)
    assert processed_data.shape == (3,)
    assert processed_data.dtype == be.array(data).dtype
    assert be.array_equal(processed_data, be.array([3.0, 4.0, 5.0]))

    # Test unsupported input type
    data = "invalid"
    with pytest.raises(ValueError):
        be.as_array_1d(data)


def test_real_rays_init(set_test_backend):
    x = 1
    y = 2
    z = 3
    L = 4
    M = 5
    N = 6
    intensity = 7
    wavelength = 8

    rays = RealRays(x, y, z, L, M, N, intensity, wavelength)

    assert isinstance(rays.x, be.ndarray)
    assert rays.x.shape == (1,)
    assert rays.x.dtype == be.array(x).dtype
    assert_allclose(rays.x[0], 1.0)

    assert isinstance(rays.y, be.ndarray)
    assert rays.y.shape == (1,)
    assert rays.y.dtype == be.array(y).dtype
    assert_allclose(rays.y[0], 2.0)

    assert isinstance(rays.z, be.ndarray)
    assert rays.z.shape == (1,)
    assert rays.z.dtype == be.array(z).dtype
    assert_allclose(rays.z[0], 3.0)

    assert isinstance(rays.L, be.ndarray)
    assert rays.L.shape == (1,)
    assert rays.L.dtype == be.array(L).dtype
    assert_allclose(rays.L[0], 4.0)

    assert isinstance(rays.M, be.ndarray)
    assert rays.M.shape == (1,)
    assert rays.M.dtype == be.array(M).dtype
    assert_allclose(rays.M[0], 5.0)

    assert isinstance(rays.N, be.ndarray)
    assert rays.N.shape == (1,)
    assert rays.N.dtype == be.array(N).dtype
    assert_allclose(rays.N[0], 6.0)

    assert isinstance(rays.i, be.ndarray)
    assert rays.i.shape == (1,)
    assert rays.i.dtype == be.array(intensity).dtype
    assert_allclose(rays.i[0], 7.0)

    assert isinstance(rays.w, be.ndarray)
    assert rays.w.shape == (1,)
    assert rays.w.dtype == be.array(wavelength).dtype
    assert_allclose(rays.w[0], 8.0)

    assert isinstance(rays.opd, be.ndarray)
    assert rays.opd.shape == (1,)
    assert rays.opd.dtype == be.array(0.0).dtype
    assert_allclose(rays.opd[0], 0.0)


def test_rotate_x(set_test_backend):
    rays = RealRays(1.0, 2.0, 3.0, 0.0, 0.0, 1.0, 1.0, 1.0)

    rays.rotate_x(be.pi / 2)

    assert_allclose(rays.x[0], 1.0, rtol=0, atol=1e-10)
    assert_allclose(rays.y[0], -3.0, rtol=0, atol=1e-10)
    assert_allclose(rays.z[0], 2.0, rtol=0, atol=1e-10)
    assert_allclose(rays.L[0], 0.0, rtol=0, atol=1e-10)
    assert_allclose(rays.M[0], -1.0, rtol=0, atol=1e-10)
    assert_allclose(rays.N[0], 0.0, rtol=0, atol=1e-10)

    rays.rotate_x(-be.pi / 2)

    assert_allclose(rays.x[0], 1.0, rtol=0, atol=1e-10)
    assert_allclose(rays.y[0], 2.0, rtol=0, atol=1e-10)
    assert_allclose(rays.z[0], 3.0, rtol=0, atol=1e-10)
    assert_allclose(rays.L[0], 0.0, rtol=0, atol=1e-10)
    assert_allclose(rays.M[0], 0.0, rtol=0, atol=1e-10)
    assert_allclose(rays.N[0], 1.0, rtol=0, atol=1e-10)

    rays.rotate_x(be.pi)

    assert_allclose(rays.x[0], 1.0, rtol=0, atol=1e-10)
    assert_allclose(rays.y[0], -2.0, rtol=0, atol=1e-10)
    assert_allclose(rays.z[0], -3.0, rtol=0, atol=1e-10)
    assert_allclose(rays.L[0], 0.0, rtol=0, atol=1e-10)
    assert_allclose(rays.M[0], 0.0, rtol=0, atol=1e-10)
    assert_allclose(rays.N[0], -1.0, rtol=0, atol=1e-10)

    rays.rotate_x(0.0)

    assert_allclose(rays.x[0], 1.0, rtol=0, atol=1e-10)
    assert_allclose(rays.y[0], -2.0, rtol=0, atol=1e-10)
    assert_allclose(rays.z[0], -3.0, rtol=0, atol=1e-10)
    assert_allclose(rays.L[0], 0.0, rtol=0, atol=1e-10)
    assert_allclose(rays.M[0], 0.0, rtol=0, atol=1e-10)
    assert_allclose(rays.N[0], -1.0, rtol=0, atol=1e-10)


def test_rotate_y(set_test_backend):
    rays = RealRays(1.0, 2.0, 3.0, 0.0, 0.0, 1.0, 1.0, 1.0)

    rays.rotate_y(be.pi / 2)

    assert_allclose(rays.x[0], 3.0, rtol=0, atol=1e-10)
    assert_allclose(rays.y[0], 2.0, rtol=0, atol=1e-10)
    assert_allclose(rays.z[0], -1.0, rtol=0, atol=1e-10)
    assert_allclose(rays.L[0], 1.0, rtol=0, atol=1e-10)
    assert_allclose(rays.M[0], 0.0, rtol=0, atol=1e-10)
    assert_allclose(rays.N[0], 0.0, rtol=0, atol=1e-10)

    rays.rotate_y(-be.pi / 2)

    assert_allclose(rays.x[0], 1.0, rtol=0, atol=1e-10)
    assert_allclose(rays.y[0], 2.0, rtol=0, atol=1e-10)
    assert_allclose(rays.z[0], 3.0, rtol=0, atol=1e-10)
    assert_allclose(rays.L[0], 0.0, rtol=0, atol=1e-10)
    assert_allclose(rays.M[0], 0.0, rtol=0, atol=1e-10)
    assert_allclose(rays.N[0], 1.0, rtol=0, atol=1e-10)

    rays.rotate_y(be.pi)

    assert_allclose(rays.x[0], -1.0, rtol=0, atol=1e-10)
    assert_allclose(rays.y[0], 2.0, rtol=0, atol=1e-10)
    assert_allclose(rays.z[0], -3.0, rtol=0, atol=1e-10)
    assert_allclose(rays.L[0], 0.0, rtol=0, atol=1e-10)
    assert_allclose(rays.M[0], 0.0, rtol=0, atol=1e-10)
    assert_allclose(rays.N[0], -1.0, rtol=0, atol=1e-10)

    rays.rotate_y(0.0)

    assert_allclose(rays.x[0], -1.0, rtol=0, atol=1e-10)
    assert_allclose(rays.y[0], 2.0, rtol=0, atol=1e-10)
    assert_allclose(rays.z[0], -3.0, rtol=0, atol=1e-10)
    assert_allclose(rays.L[0], 0.0, rtol=0, atol=1e-10)
    assert_allclose(rays.M[0], 0.0, rtol=0, atol=1e-10)
    assert_allclose(rays.N[0], -1.0, rtol=0, atol=1e-10)


def test_rotate_z(set_test_backend):
    rays = RealRays(1.0, 2.0, 3.0, 0.0, 0.0, 1.0, 1.0, 1.0)

    rays.rotate_z(be.pi / 2)

    assert_allclose(rays.x[0], -2.0, rtol=0, atol=1e-10)
    assert_allclose(rays.y[0], 1.0, rtol=0, atol=1e-10)
    assert_allclose(rays.z[0], 3.0, rtol=0, atol=1e-10)
    assert_allclose(rays.L[0], 0.0, rtol=0, atol=1e-10)
    assert_allclose(rays.M[0], 0.0, rtol=0, atol=1e-10)
    assert_allclose(rays.N[0], 1.0, rtol=0, atol=1e-10)

    rays.rotate_z(-be.pi / 2)

    assert_allclose(rays.x[0], 1.0, rtol=0, atol=1e-10)
    assert_allclose(rays.y[0], 2.0, rtol=0, atol=1e-10)
    assert_allclose(rays.z[0], 3.0, rtol=0, atol=1e-10)
    assert_allclose(rays.L[0], 0.0, rtol=0, atol=1e-10)
    assert_allclose(rays.M[0], 0.0, rtol=0, atol=1e-10)
    assert_allclose(rays.N[0], 1.0, rtol=0, atol=1e-10)

    rays.rotate_z(be.pi)

    assert_allclose(rays.x[0], -1.0, rtol=0, atol=1e-10)
    assert_allclose(rays.y[0], -2.0, rtol=0, atol=1e-10)
    assert_allclose(rays.z[0], 3.0, rtol=0, atol=1e-10)
    assert_allclose(rays.L[0], 0.0, rtol=0, atol=1e-10)
    assert_allclose(rays.M[0], 0.0, rtol=0, atol=1e-10)
    assert_allclose(rays.N[0], 1.0, rtol=0, atol=1e-10)

    rays.rotate_z(0.0)

    assert_allclose(rays.x[0], -1.0, rtol=0, atol=1e-10)
    assert_allclose(rays.y[0], -2.0, rtol=0, atol=1e-10)
    assert_allclose(rays.z[0], 3.0, rtol=0, atol=1e-10)
    assert_allclose(rays.L[0], 0.0, rtol=0, atol=1e-10)
    assert_allclose(rays.M[0], 0.0, rtol=0, atol=1e-10)
    assert_allclose(rays.N[0], 1.0, rtol=0, atol=1e-10)


def test_propagate(set_test_backend):
    rays = RealRays(1.0, 2.0, 3.0, 0.0, 0.0, 1.0, 1.0, 1.0)

    rays.propagate(2.0)

    assert_allclose(rays.x[0], 1.0, rtol=0, atol=1e-10)
    assert_allclose(rays.y[0], 2.0, rtol=0, atol=1e-10)
    assert_allclose(rays.z[0], 5.0, rtol=0, atol=1e-10)
    assert_allclose(rays.L[0], 0.0, rtol=0, atol=1e-10)
    assert_allclose(rays.M[0], 0.0, rtol=0, atol=1e-10)
    assert_allclose(rays.N[0], 1.0, rtol=0, atol=1e-10)

    rays.propagate(-1.5)

    assert_allclose(rays.x[0], 1.0, rtol=0, atol=1e-10)
    assert_allclose(rays.y[0], 2.0, rtol=0, atol=1e-10)
    assert_allclose(rays.z[0], 3.5, rtol=0, atol=1e-10)
    assert_allclose(rays.L[0], 0.0, rtol=0, atol=1e-10)
    assert_allclose(rays.M[0], 0.0, rtol=0, atol=1e-10)
    assert_allclose(rays.N[0], 1.0, rtol=0, atol=1e-10)

    rays.propagate(0.0)

    assert_allclose(rays.x[0], 1.0, rtol=0, atol=1e-10)
    assert_allclose(rays.y[0], 2.0, rtol=0, atol=1e-10)
    assert_allclose(rays.z[0], 3.5, rtol=0, atol=1e-10)
    assert_allclose(rays.L[0], 0.0, rtol=0, atol=1e-10)
    assert_allclose(rays.M[0], 0.0, rtol=0, atol=1e-10)
    assert_allclose(rays.N[0], 1.0, rtol=0, atol=1e-10)

    rays.propagate(3.0)

    assert_allclose(rays.x[0], 1.0, rtol=0, atol=1e-10)
    assert_allclose(rays.y[0], 2.0, rtol=0, atol=1e-10)
    assert_allclose(rays.z[0], 6.5, rtol=0, atol=1e-10)
    assert_allclose(rays.L[0], 0.0, rtol=0, atol=1e-10)
    assert_allclose(rays.M[0], 0.0, rtol=0, atol=1e-10)
    assert_allclose(rays.N[0], 1.0, rtol=0, atol=1e-10)


def test_clip(set_test_backend):
    # Test clipping with condition True
    rays = RealRays(1.0, 2.0, 3.0, 0.0, 0.0, 1.0, 1.0, 1.0)
    condition = True
    rays.clip(condition)
    assert_allclose(rays.i[0], 0.0, atol=1e-10)

    # Test clipping with condition False
    rays = RealRays(1.0, 2.0, 3.0, 0.0, 0.0, 1.0, 1.0, 1.0)
    condition = False
    rays.clip(condition)
    assert_allclose(rays.i[0], 1.0, atol=1e-10)


def test_paraxial_rays_init(set_test_backend):
    y = 1.0
    u = 0.1
    z = -10.0
    wavelength = 2.0

    rays = ParaxialRays(y, u, z, wavelength)

    assert isinstance(rays.x, be.ndarray)
    assert rays.x.shape == (1,)
    assert rays.x.dtype == be.array(0.0).dtype
    assert_allclose(rays.x[0], 0.0, atol=1e-10)

    assert isinstance(rays.y, be.ndarray)
    assert rays.y.shape == (1,)
    assert rays.y.dtype == be.array(y).dtype
    assert_allclose(rays.y[0], 1.0, atol=1e-10)

    assert isinstance(rays.z, be.ndarray)
    assert rays.z.shape == (1,)
    assert rays.z.dtype == be.array(z).dtype
    assert_allclose(rays.z[0], -10.0, atol=1e-10)

    assert isinstance(rays.u, be.ndarray)
    assert rays.u.shape == (1,)
    assert rays.u.dtype == be.array(u).dtype
    assert_allclose(rays.u[0], 0.1, atol=1e-10)

    assert isinstance(rays.i, be.ndarray)
    assert rays.i.shape == (1,)
    assert rays.i.dtype == be.array(1.0).dtype
    assert_allclose(rays.i[0], 1.0, atol=1e-10)

    assert isinstance(rays.w, be.ndarray)
    assert rays.w.shape == (1,)
    assert rays.w.dtype == be.array(wavelength).dtype
    assert_allclose(rays.w[0], 2.0, atol=1e-10)


def test_paraxial_propagate(set_test_backend):
    y = 1.0
    u = 0.1
    z = -10.0
    wavelength = 2.0

    rays = ParaxialRays(y, u, z, wavelength)

    rays.propagate(t=0.0)

    assert_allclose(rays.x[0], 0.0, atol=1e-10)
    assert_allclose(rays.y[0], 1.0, atol=1e-10)
    assert_allclose(rays.z[0], -10.0, atol=1e-10)
    assert_allclose(rays.u[0], 0.1, atol=1e-10)

    rays.propagate(t=5.0)

    assert_allclose(rays.x[0], 0.0, atol=1e-10)
    assert_allclose(rays.y[0], 1.5, atol=1e-10)
    assert_allclose(rays.z[0], -5.0, atol=1e-10)
    assert_allclose(rays.u[0], 0.1, atol=1e-10)

    rays.propagate(t=-5.0)

    assert_allclose(rays.x[0], 0.0, atol=1e-10)
    assert_allclose(rays.y[0], 1.0, atol=1e-10)
    assert_allclose(rays.z[0], -10.0, atol=1e-10)
    assert_allclose(rays.u[0], 0.1, atol=1e-10)


def test_reflect(set_test_backend):
    rays = RealRays(1.0, 2.0, 3.0, 0.0, 0.0, 1.0, 1.0, 1.0)

    # Reflect rays on a surface with normal (0, 0, 1)
    rays.reflect(0.0, 0.0, 1.0)

    assert_allclose(rays.L[0], 0.0, atol=1e-10)
    assert_allclose(rays.M[0], 0.0, atol=1e-10)
    assert_allclose(rays.N[0], -1.0, atol=1e-10)

    # Reflect rays on a surface with normal (1, 0, 0)
    rays = RealRays(1.0, 2.0, 3.0, 1.0, 0.0, 0.0, 1.0, 1.0)
    rays.reflect(1.0, 0.0, 0.0)

    assert_allclose(rays.L[0], -1.0, atol=1e-10)
    assert_allclose(rays.M[0], 0.0, atol=1e-10)
    assert_allclose(rays.N[0], 0.0, atol=1e-10)

    # Reflect rays on a surface with normal (0, 1, 0)
    rays = RealRays(1.0, 2.0, 3.0, 0.0, 1.0, 0.0, 1.0, 1.0)
    rays.reflect(0.0, 1.0, 0.0)

    assert_allclose(rays.L[0], 0.0, atol=1e-10)
    assert_allclose(rays.M[0], -1.0, atol=1e-10)
    assert_allclose(rays.N[0], 0.0, atol=1e-10)


def test_real_rays_str(set_test_backend):
    """Tests the __str__ method of the RealRays class."""

    rays_empty = RealRays([], [], [], [], [], [], [], [])
    rays_empty.x = []
    assert str(rays_empty) == "RealRays object (No rays)"

    x = be.array([1.0, 1.1])
    y = be.array([2.0, 2.1])
    z = be.array([3.0, 3.1])
    L = be.array([0.0, 0.1])
    M = be.array([0.0, 0.2])
    N = be.array([1.0, 0.9])
    i = be.array([1.0, 0.5])
    w = be.array([0.55, 0.65])
    rays_few = RealRays(x, y, z, L, M, N, i, w)

    h = " Ray # |          x |          y |          z |          L |          M |          N |  Intensity |   Wavelength\n"
    s = "----------------------------------------------------------------------------------------------------------------------\n"
    r0 = "     0 |     1.0000 |     2.0000 |     3.0000 |   0.000000 |   0.000000 |   1.000000 |     1.0000 |       0.5500\n"
    r1 = "     1 |     1.1000 |     2.1000 |     3.1000 |   0.100000 |   0.200000 |   0.900000 |     0.5000 |       0.6500\n"
    f = "Showing 2 of 2 rays.\n"
    expected_few = h + s + r0 + r1 + s + f
    actual_output = str(rays_few)
    print("\n--- Actual Output (repr) ---")
    print(repr(actual_output))
    print("--- Expected Output (repr) ---")
    print(repr(expected_few))
    print("--- End ---")
    assert str(rays_few) == expected_few

    x = be.array([1.0, 1.1, 1.2, 1.3, 1.4])
    y = be.array([2.0, 2.1, 2.2, 2.3, 2.4])
    z = be.array([3.0, 3.1, 3.2, 3.3, 3.4])
    L = be.array([0.0, 0.1, 0.2, 0.3, 0.4])
    M = be.array([0.0, 0.1, 0.2, 0.3, 0.4])
    N = be.array([1.0, 0.9, 0.8, 0.7, 0.6])
    i = be.array([1.0, 0.9, 0.8, 0.7, 0.6])
    w = be.array([0.55, 0.55, 0.55, 0.55, 0.55])
    rays_many = RealRays(x, y, z, L, M, N, i, w)

    # Build expected_many programmatically
    r0 = "     0 |     1.0000 |     2.0000 |     3.0000 |   0.000000 |   0.000000 |   1.000000 |     1.0000 |       0.5500\n"
    r2 = "     2 |     1.2000 |     2.2000 |     3.2000 |   0.200000 |   0.200000 |   0.800000 |     0.8000 |       0.5500\n"
    r4 = "     4 |     1.4000 |     2.4000 |     3.4000 |   0.400000 |   0.400000 |   0.600000 |     0.6000 |       0.5500\n"
    f = "Showing 3 of 5 rays.\n"
    expected_many = h + s + r0 + r2 + r4 + s + f
    assert str(rays_many) == expected_many


class TestPolarizationState:
    def test_constructor(self, set_test_backend):
        state = PolarizationState(is_polarized=True, Ex=1, Ey=2, phase_x=0, phase_y=1)
        assert state.is_polarized is True
        assert_allclose(state.Ex, 1 / be.sqrt(5))
        assert_allclose(state.Ey, 2 / be.sqrt(5))
        assert state.phase_x == 0
        assert state.phase_y == 1

    def test_constructor_invalid(self, set_test_backend):
        with pytest.raises(ValueError):
            PolarizationState(is_polarized=True, Ex=1, Ey=2, phase_x=0, phase_y=None)
        with pytest.raises(ValueError):
            PolarizationState(is_polarized=False, Ex=1, Ey=2, phase_x=None, phase_y=1)

    def test_str(self, set_test_backend):
        state = PolarizationState(is_polarized=True, Ex=1, Ey=0, phase_x=0, phase_y=1)
        val = "Polarized Light: Ex: 1.0, Ey: 0.0, Phase x: 0.0, Phase y: 1.0"
        assert str(state) == val

    def test_str_unpolarized(self, set_test_backend):
        state = PolarizationState(is_polarized=False)
        assert str(state) == "Unpolarized Light"

    def test_repr(self, set_test_backend):
        state = PolarizationState(is_polarized=True, Ex=0, Ey=1, phase_x=0, phase_y=1)
        val = "Polarized Light: Ex: 0.0, Ey: 1.0, Phase x: 0.0, Phase y: 1.0"
        assert repr(state) == val


class TestCreatePolarization:
    def test_create_polarization_unpolarized(self, set_test_backend):
        state = create_polarization("unpolarized")
        assert state.is_polarized is False
        assert state.Ex is None
        assert state.Ey is None
        assert state.phase_x is None
        assert state.phase_y is None

    def test_create_polarization_horizontal(self, set_test_backend):
        state = create_polarization("H")
        assert state.is_polarized is True
        assert_allclose(state.Ex, 1.0, atol=1e-10)
        assert_allclose(state.Ey, 0.0, atol=1e-10)
        assert_allclose(state.phase_x, 0.0, atol=1e-10)
        assert_allclose(state.phase_y, 0.0, atol=1e-10)

    def test_create_polarization_vertical(self, set_test_backend):
        state = create_polarization("V")
        assert state.is_polarized is True
        assert_allclose(state.Ex, 0.0, atol=1e-10)
        assert_allclose(state.Ey, 1.0, atol=1e-10)
        assert_allclose(state.phase_x, 0.0, atol=1e-10)
        assert_allclose(state.phase_y, 0.0, atol=1e-10)

    def test_create_polarization_linear_45(self, set_test_backend):
        state = create_polarization("L+45")
        assert state.is_polarized is True
        assert_allclose(state.Ex, be.sqrt(2) / 2, atol=1e-10)
        assert_allclose(state.Ey, be.sqrt(2) / 2, atol=1e-10)
        assert_allclose(state.phase_x, 0.0, atol=1e-10)
        assert_allclose(state.phase_y, 0.0, atol=1e-10)

    def test_create_polarization_linear_minus_45(self, set_test_backend):
        state = create_polarization("L-45")
        assert state.is_polarized is True
        assert_allclose(state.Ex, be.sqrt(2) / 2, atol=1e-10)
        assert_allclose(state.Ey, -be.sqrt(2) / 2, atol=1e-10)
        assert_allclose(state.phase_x, 0.0, atol=1e-10)
        assert_allclose(state.phase_y, 0.0, atol=1e-10)

    def test_create_polarization_right_circular(self, set_test_backend):
        state = create_polarization("RCP")
        assert state.is_polarized is True
        assert_allclose(state.Ex, be.sqrt(2) / 2, atol=1e-10)
        assert_allclose(state.Ey, be.sqrt(2) / 2, atol=1e-10)
        assert_allclose(state.phase_x, 0.0, atol=1e-10)
        assert_allclose(state.phase_y, -be.pi / 2, atol=1e-10)

    def test_create_polarization_left_circular(self, set_test_backend):
        state = create_polarization("LCP")
        assert state.is_polarized is True
        assert_allclose(state.Ex, be.sqrt(2) / 2, atol=1e-10)
        assert_allclose(state.Ey, be.sqrt(2) / 2, atol=1e-10)
        assert_allclose(state.phase_x, 0.0, atol=1e-10)
        assert_allclose(state.phase_y, be.pi / 2, atol=1e-10)

    def test_create_polarization_invalid(self, set_test_backend):
        with pytest.raises(ValueError):
            create_polarization("invalid")


class TestPolarizedRays:
    def test_init(self, set_test_backend):
        x = be.array([1.0])
        y = be.array([2.0])
        z = be.array([3.0])
        L = be.array([0.0])
        M = be.array([0.0])
        N = be.array([1.0])
        intensity = be.array([1.0])
        wavelength = be.array([1.0])

        rays = PolarizedRays(x, y, z, L, M, N, intensity, wavelength)

        assert isinstance(rays.p, be.ndarray)
        assert rays.p.shape == (1, 3, 3)
        assert_allclose(rays.p[0], be.eye(3))

    def test_get_output_field(self, set_test_backend):
        x = be.array([1.0])
        y = be.array([2.0])
        z = be.array([3.0])
        L = be.array([0.0])
        M = be.array([0.0])
        N = be.array([1.0])
        intensity = be.array([1.0])
        wavelength = be.array([1.0])

        rays = PolarizedRays(x, y, z, L, M, N, intensity, wavelength)
        E = be.array([[1.0, 0.0, 0.0]])

        output_field = rays.get_output_field(E)
        assert output_field.shape == (1, 3)
        assert_allclose(output_field, E)

    def test_update_intensity(self, set_test_backend):
        x = be.array([1.0])
        y = be.array([2.0])
        z = be.array([3.0])
        L = be.array([0.0])
        M = be.array([0.0])
        N = be.array([1.0])
        intensity = be.array([1.0])
        wavelength = be.array([1.0])

        rays = PolarizedRays(x, y, z, L, M, N, intensity, wavelength)
        state = PolarizationState(
            is_polarized=True,
            Ex=1.0,
            Ey=0.0,
            phase_x=0.0,
            phase_y=0.0,
        )

        rays.update_intensity(state)
        assert rays.i.shape == (1,)
        assert_allclose(rays.i[0], 1.0, atol=1e-10)

        # test case for unpolarized light
        state = PolarizationState(is_polarized=False)
        rays.update_intensity(state)
        assert rays.i.shape == (1,)
        assert_allclose(rays.i[0], 1.0, atol=1e-10)

    def test_update(self, set_test_backend):
        x = be.array([1.0])
        y = be.array([2.0])
        z = be.array([3.0])
        L = be.array([0.0])
        M = be.array([0.0])
        N = be.array([1.0])
        intensity = be.array([1.0])
        wavelength = be.array([1.0])

        rays = PolarizedRays(x, y, z, L, M, N, intensity, wavelength)
        rays.L0 = be.array([0.0])
        rays.M0 = be.array([0.0])
        rays.N0 = be.array([1.0])
        jones_matrix = be.array([[[1, 0, 0], [0, 1, 0], [0, 0, 1]]])

        rays.update(jones_matrix)
        assert rays.p.shape == (1, 3, 3)
        assert_allclose(rays.p, jones_matrix)

        # test case when k not orthogonal to N0
        rays.L0 = be.array([0.0])
        rays.M0 = be.array([0.1])
        rays.N0 = be.sqrt(be.array([1 - 0.1**2]))
        rays.update(jones_matrix)
        assert rays.p.shape == (1, 3, 3)
        expected_jones_matrix = be.array(
            [[[1.0, 0.0, 0.0], [0.0, 0.99498744, -0.1], [0.0, 0.1, 0.99498744]]],
        )
        assert_allclose(
            rays.p, expected_jones_matrix, atol=1e-8
        )  # Reduced tolerance slightly for potential backend differences

        # test case when jones = None
        rays.L0 = be.array([0.0])
        rays.M0 = be.array([0.0])
        rays.N0 = be.array([1.0])
        rays.update(None)
        assert rays.p.shape == (1, 3, 3)
        # The state should not change if jones_matrix is None, so compare to previous state
        assert_allclose(rays.p, expected_jones_matrix, atol=1e-8)

    def test_get_3d_electric_field(self, set_test_backend):
        x = be.array([1.0])
        y = be.array([2.0])
        z = be.array([3.0])
        L = be.array([0.0])
        M = be.array([0.0])
        N = be.array([1.0])
        intensity = be.array([1.0])
        wavelength = be.array([1.0])

        rays = PolarizedRays(x, y, z, L, M, N, intensity, wavelength)
        state = PolarizationState(
            is_polarized=True,
            Ex=1.0,
            Ey=0.0,
            phase_x=0.0,
            phase_y=0.0,
        )

        E = rays._get_3d_electric_field(state)
        assert E.shape == (1, 3)
        assert_allclose(E, be.array([[1.0, 0.0, 0.0]]), atol=1e-10)

    def test_get_3d_electric_field_error(self, set_test_backend):
        x = be.array([1.0])
        y = be.array([2.0])
        z = be.array([3.0])
        L = be.array([1.0])  # k-vector propagates in x-direction
        M = be.array([0.0])
        N = be.array([0.0])
        intensity = be.array([1.0])
        wavelength = be.array([1.0])

        rays = PolarizedRays(x, y, z, L, M, N, intensity, wavelength)
        rays._L0 = be.array([1.0])
        rays._M0 = be.array([0.0])
        rays._N0 = be.array([0.0])
        state = PolarizationState(is_polarized=True, Ex=1, Ey=0, phase_x=0, phase_y=0)

        with pytest.raises(ValueError):
            rays._get_3d_electric_field(state)


@pytest.mark.usefixtures("set_test_backend")
class TestRayGenerator:
    def test_generate_rays(self):
        Hx = 0.5
        Hy = 0.5
        Px = be.array([0.1, 0.2])
        Py = be.array([0.1, 0.2])
        wavelength = 0.55

        lens = TessarLens()
        generator = RayGenerator(lens)
        rays = generator.generate_rays(Hx, Hy, Px, Py, wavelength)

        assert isinstance(rays, RealRays)
        assert rays.x.shape == (2,)
        assert rays.y.shape == (2,)
        assert rays.z.shape == (2,)
        assert rays.L.shape == (2,)
        assert rays.M.shape == (2,)
        assert rays.N.shape == (2,)
        assert rays.i.shape == (2,)
        assert rays.w.shape == (2,)

        assert_allclose(rays.x, be.array([-0.23535066, -0.1909309]), atol=1e-8)
        assert_allclose(rays.y, be.array([-0.23535066, -0.1909309]), atol=1e-8)
        assert_allclose(rays.z, be.array([-0.88839505, -0.88839505]), atol=1e-8)
        assert_allclose(rays.L, be.array([0.17519154, 0.17519154]), atol=1e-8)
        assert_allclose(rays.M, be.array([0.17519154, 0.17519154]), atol=1e-8)
        assert_allclose(rays.N, be.array([0.96882189, 0.96882189]), atol=1e-8)
        assert_allclose(rays.i, be.array([1.0, 1.0]), atol=1e-8)
        assert_allclose(rays.w, be.array([0.55, 0.55]), atol=1e-8)

    def test_generate_rays_telecentric(self):
        lens = UVProjectionLens()
        generator = RayGenerator(lens)

        Hx = 0.0
        Hy = 1.0
        Px = 0.8
        Py = 0.0
        wavelength = 0.248

        rays = generator.generate_rays(Hx, Hy, Px, Py, wavelength)
        assert_allclose(rays.x[0], 0.0, atol=1e-8)
        assert_allclose(rays.y[0], 48.0, atol=1e-8)
        assert_allclose(rays.z[0], -110.85883544, atol=1e-8)
        assert_allclose(rays.L[0], 0.10674041, atol=1e-8)
        assert_allclose(rays.M[0], 0.0, atol=1e-8)
        assert_allclose(rays.N[0], 0.99428692, atol=1e-8)
        assert_allclose(rays.i[0], 1.0, atol=1e-8)
        assert_allclose(rays.w[0], 0.248, atol=1e-8)

    def test_generate_rays_invalid_field_type(self):
        lens = UVProjectionLens()
        generator = RayGenerator(lens)

        Hx = 0.5
        Hy = 0.5
        Px = be.array([0.1, 0.2])
        Py = be.array([0.1, 0.2])
        wavelength = 0.55

        lens.set_aperture("EPD", 1.0)
        with pytest.raises(ValueError):
            generator.generate_rays(Hx, Hy, Px, Py, wavelength)

        lens.set_aperture("imageFNO", 10.0)
        with pytest.raises(ValueError):
            generator.generate_rays(Hx, Hy, Px, Py, wavelength)

        lens.set_field_type("angle")
        with pytest.raises(ValueError):
            generator.generate_rays(Hx, Hy, Px, Py, wavelength)

    def test_invalid_polarization(self):
        lens = TessarLens()
        lens.surface_group.set_fresnel_coatings()
        generator = RayGenerator(lens)

        Hx = 0.5
        Hy = 0.5
        Px = be.array([0.1, 0.2])
        Py = be.array([0.1, 0.2])
        wavelength = 0.55

        # polarization type is 'ignore' but lens has coatings
        with pytest.raises(ValueError):
            generator.generate_rays(Hx, Hy, Px, Py, wavelength)

    def test_generate_polarized_rays(self):
        Hx = 0.5
        Hy = 0.5
        Px = be.array([0.1, 0.2])
        Py = be.array([0.1, 0.2])
        wavelength = 0.55

        lens = TessarLens()
        state = PolarizationState(is_polarized=False)
        lens.set_polarization(state)
        generator = RayGenerator(lens)
        rays = generator.generate_rays(Hx, Hy, Px, Py, wavelength)

        assert isinstance(rays, PolarizedRays)
        assert rays.x.shape == (2,)
        assert rays.y.shape == (2,)
        assert rays.z.shape == (2,)
        assert rays.L.shape == (2,)
        assert rays.M.shape == (2,)
        assert rays.N.shape == (2,)
        assert rays.i.shape == (2,)
        assert rays.w.shape == (2,)
        assert rays.p.shape == (2, 3, 3)

        assert_allclose(rays.x, be.array([-0.23535066, -0.1909309]), atol=1e-8)
        assert_allclose(rays.y, be.array([-0.23535066, -0.1909309]), atol=1e-8)
        assert_allclose(rays.z, be.array([-0.88839505, -0.88839505]), atol=1e-8)
        assert_allclose(rays.L, be.array([0.17519154, 0.17519154]), atol=1e-8)
        assert_allclose(rays.M, be.array([0.17519154, 0.17519154]), atol=1e-8)
        assert_allclose(rays.N, be.array([0.96882189, 0.96882189]), atol=1e-8)
        assert_allclose(rays.i, be.array([1.0, 1.0]), atol=1e-8)
        assert_allclose(rays.w, be.array([0.55, 0.55]), atol=1e-8)

    def test_get_ray_origins_infinite_object(self):
        lens = TessarLens()
        generator = RayGenerator(lens)

        Hx = 0.5
        Hy = 0.5
        Px = be.array([0.1, 0.2])
        Py = be.array([0.1, 0.2])
        vx = 0.0
        vy = 0.0

        x0, y0, z0 = generator._get_ray_origins(Hx, Hy, Px, Py, vx, vy)

        assert x0.shape == (2,)
        assert y0.shape == (2,)
        assert z0.shape == (2,)

    def test_get_ray_origins_invalid_field_type(self):
        lens = TessarLens()
        lens.set_field_type("object_height")
        generator = RayGenerator(lens)

        Hx = 0.5
        Hy = 0.5
        Px = be.array([0.1, 0.2])
        Py = be.array([0.1, 0.2])
        vx = 0.0
        vy = 0.1

        with pytest.raises(ValueError):
            generator._get_ray_origins(Hx, Hy, Px, Py, vx, vy)

    def test_invalid_ray_origin_telecentric(self):
        lens = TessarLens()
        lens.obj_space_telecentric = True
        generator = RayGenerator(lens)

        Hx = 0.0
        Hy = 0.5
        Px = be.array([0.1, 0.2])
        Py = be.array([0.1, 0.2])
        vx = 0.0
        vy = 0.1

        with pytest.raises(ValueError):
            generator._get_ray_origins(Hx, Hy, Px, Py, vx, vy)

    def test_normalize(self):
        rays = RealRays(1.0, 2.0, 3.0, 0.0, 0.0, 1.0, 1.0, 1.0)

        # normalize during propagation
        rays.is_normalized = False
        rays.propagate(1.0)
        assert rays.is_normalized is True

        # manually normalize
        rays.is_normalized = False
        rays.normalize()
        assert rays.is_normalized is True<|MERGE_RESOLUTION|>--- conflicted
+++ resolved
@@ -1,6 +1,4 @@
-from optiland.optic import Optic
-from optiland.apodization import UniformApodization, GaussianApodization
-import optiland.backend as be # Already here but good to confirm
+import optiland.backend as be
 import pytest
 
 from optiland.rays import (
@@ -16,100 +14,6 @@
 from optiland.samples.objectives import TessarLens
 from tests.utils import assert_allclose
 
-<<<<<<< HEAD
-# Helper function as per instructions
-def create_basic_optic_for_ray_generation():
-    # Helper function to create a simple optic
-    # This should be adapted to how Optic instances are typically set up in your tests
-    # It needs at least an object surface, a stop, and an image surface
-    # and basic aperture/field/wavelength definitions for ray generation to work.
-    optic = Optic(name="TestApodizationOptic")
-    optic.set_field_type("object_height") # Using object_height as it's simpler for on-axis
-    # The add_field method in the provided Optic class takes y, then x.
-    # The instructions had add_field(0), let's assume on-axis y=0, x=0
-    optic.add_field(y=0.0, x=0.0) 
-    optic.add_wavelength(value=0.55, is_primary=True)
-    optic.set_aperture("EPD", 10.0) # Example EPD
-
-    # Add minimal surfaces for ray generation to proceed
-    # Object surface (surface 0)
-    # For object_height, object surface should be at finite distance.
-    # Thickness of object surface is distance to next surface.
-    # The material for 'object' surface type is typically None or not specified as it's 'before' the first optical medium.
-    optic.add_surface(surface_type="object", thickness=20.0) 
-    
-    # Stop surface (surface 1)
-    # Using a common glass like N-BK7 (lowercase 'n-bk7' might be alias or specific to material lib)
-    optic.add_surface(radius=50, thickness=10, is_stop=True, material="N-BK7") 
-    
-    # Image surface (surface 2)
-    # Thickness of last surface is typically distance from previous surface to image.
-    # If it's the final image location, its own thickness parameter might be 0 or irrelevant depending on definition.
-    optic.add_surface(thickness=0, material="air") # Image surface, assuming it's in air.
-    
-    # Update paraxial properties which might be needed by RayGenerator
-    # This is crucial as RayGenerator uses paraxial.EPL() and paraxial.EPD()
-    try:
-        optic.update_paraxial()
-        # Basic sanity checks after paraxial update
-        if optic.paraxial.EPD() is None or optic.paraxial.EPD() <= 0:
-            print(f"Warning: EPD is {optic.paraxial.EPD()} after paraxial update. Check system setup.")
-            # Fallback might be needed if test environment doesn't guarantee valid paraxial calc for simple systems
-            # Forcing a value should be a last resort: optic.paraxial._EPD = 10.0 
-        if optic.paraxial.EPL() is None: 
-             print(f"Warning: EPL is {optic.paraxial.EPL()} after paraxial update. Check system setup.")
-             # Forcing a value: optic.paraxial._EPL = 20.0
-
-    except Exception as e:
-        # Paraxial update might fail if system is too simple or unrealistic
-        print(f"Warning: Paraxial update failed during test setup: {e}. This might lead to issues in RayGenerator.")
-        # Attempt to set some fallback values if paraxial update fails catastrophically
-        if getattr(optic.paraxial, '_EPD', None) is None or optic.paraxial._EPD <= 0: optic.paraxial._EPD = 10.0
-        if getattr(optic.paraxial, '_EPL', None) is None: optic.paraxial._EPL = 20.0
-    
-    if optic.object_surface is None:
-        raise ValueError("Object surface not found after setup, RayGenerator will likely fail.")
-            
-    return optic
-
-@pytest.mark.usefixtures("set_test_backend")
-def test_ray_generator_uniform_apodization():
-    optic = create_basic_optic_for_ray_generation()
-    # Ensure the default is UniformApodization or explicitly set it
-    # optic.set_apodization(UniformApodization()) # Already default, but can be explicit
-
-    # Define some pupil coordinates
-    Px = be.array([0.0, 0.5, -0.5, 0.1, 0.2]) # Added more points for robustness
-    Py = be.array([0.0, 0.5,  0.5, 0.3, 0.4])
-    
-    # Use trace_generic which internally uses the ray_generator
-    # Hx=0, Hy=0 for on-axis field
-    rays = optic.trace_generic(Hx=0, Hy=0, Px=Px, Py=Py, wavelength=optic.primary_wavelength)
-
-    # For UniformApodization, intensity should be 1.0 for all rays
-    # The 'i' attribute holds intensity in RealRays
-    expected_intensities = be.ones_like(Px) 
-    assert be.allclose(rays.i, expected_intensities), \
-        f"Ray intensities should be 1.0 for UniformApodization. Got: {rays.i}"
-
-@pytest.mark.usefixtures("set_test_backend")
-def test_ray_generator_gaussian_apodization():
-    optic = create_basic_optic_for_ray_generation()
-    sigma = 0.5
-    optic.set_apodization(GaussianApodization(sigma=sigma))
-
-    Px = be.array([0.0, sigma, -sigma, 0.1 * sigma, 0.2 * sigma]) # Added more points
-    Py = be.array([0.0, 0.0,  sigma, 0.3 * sigma, 0.4 * sigma])
-    
-    rays = optic.trace_generic(Hx=0, Hy=0, Px=Px, Py=Py, wavelength=optic.primary_wavelength)
-
-    # Expected: exp(-(Px^2 + Py^2) / (2 * sigma^2))
-    expected_intensities = be.exp(-(Px**2 + Py**2) / (2 * sigma**2))
-    # Using rays.i for intensity
-    assert be.allclose(rays.i, expected_intensities), \
-        f"Ray intensities not as expected for GaussianApodization. Got: {rays.i}, Expected: {expected_intensities}"
-=======
->>>>>>> 8293bb84
 
 def test_translate(set_test_backend):
     rays = BaseRays()
