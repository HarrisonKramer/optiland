--- conflicted
+++ resolved
@@ -39,7 +39,6 @@
 
 
 @pytest.mark.parametrize(
-<<<<<<< HEAD
     "num_rays,expected_pupil_sampling",
     [
         (32, 32),
@@ -69,7 +68,9 @@
 def test_num_rays_below_32(make_fftpsf, num_rays, grid_size, expectation):
     with expectation:
         make_fftpsf(num_rays=num_rays, grid_size=grid_size)
-=======
+
+
+@pytest.mark.parametrize(
     "num_rays, grid_size",
     [
         (64, 128),
@@ -86,7 +87,6 @@
 def test_invalid_grid_size(make_fftpsf):
     with pytest.raises(ValueError, match=r"Grid size \(\d+\) must be greater than or equal to the number of rays \(\d+\)"):
         make_fftpsf(grid_size=63, num_rays=64)
->>>>>>> f5fa02c4
 
 
 def test_strehl_ratio(make_fftpsf):
@@ -160,10 +160,8 @@
     with pytest.warns(UserWarning, match="The PSF view has a high oversampling factor"):
         fftpsf.view(projection=projection, log=False, num_points=128)
 
-<<<<<<< HEAD
 
-=======
->>>>>>> f5fa02c4
+
 def test_get_units_finite_obj(make_fftpsf):
     def tweak(optic):
         optic.surface_group.surfaces[0].geometry.cs.z = be.array(1e6)
