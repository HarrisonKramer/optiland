import pytest

import optiland.backend as be
from optiland.optic import Optic
from optiland.paraxial import Paraxial
from optiland.samples.eyepieces import EyepieceErfle
from optiland.samples.infrared import InfraredTriplet, InfraredTripletF4
from optiland.samples.objectives import (
    CookeTriplet,
    DoubleGauss,
    HeliarLens,
    LensWithFieldCorrector,
    ObjectiveUS008879901,
    PetzvalLens,
    ReverseTelephoto,
    Telephoto,
    TelescopeObjective48Inch,
    TessarLens,
    TripletTelescopeObjective,
)
from optiland.samples.simple import (
    CementedAchromat,
    Edmund_49_847,
    SingletStopSurf2,
    TelescopeDoublet,
)
from optiland.samples.telescopes import HubbleTelescope
from .utils import assert_allclose

# TODO: add tests for non-air object and image spaces


def get_optic_data():
    return [
        (
            EyepieceErfle,
            {
                "f1": -79.68780891169393,
                "f2": 79.68780891169399,
                "F1": -18.953576951285132,
                "F2": 0.41237074219460346,
                "P1": 60.734231960408806,
                "P2": -79.2754381694994,
                "P1anti": -98.64138586297906,
                "P2anti": 80.10017965388859,
                "N1": 60.73423196040886,
                "N2": -79.27543816949935,
                "N1anti": -98.64138586297912,
                "N2anti": 80.10017965388853,
                "EPL": 0.0,
                "EPD": 4.0,
                "XPL": -334.6244882880523,
                "XPD": 16.81747125970136,
                "FNO": 19.921952227923498,
                "invariant": -0.7279404685324046,
            },
        ),
        (
            HubbleTelescope,
            {
                "f1": -57600.08099840297,
                "f2": 57600.080998403595,
                "F1": -471891.9369498712,
                "F2": 0.016864237529848742,
                "P1": -414291.8559514682,
                "P2": -57600.06413416607,
                "P1anti": -529492.0179482742,
                "P2anti": 57600.09786264112,
                "N1": -414291.8559514676,
                "N2": -57600.06413416545,
                "N1anti": -529492.0179482747,
                "N2anti": 57600.0978626405,
                "EPL": 4910.01016,
                "EPD": 2400,
                "XPL": -6958.363551642134,
                "XPD": 289.93210961932573,
                "FNO": 24.000033749334833,
                "invariant": -3.1415998309883313,
            },
        ),
        (
            InfraredTriplet,
            {
                "f1": -10.002605806173715,
                "f2": 10.002605806173719,
                "F1": -1.5280656498833074,
                "F2": 0.007908340354459628,
                "P1": 8.474540156290407,
                "P2": -9.994697465819259,
                "P1anti": -11.530671456057023,
                "P2anti": 10.010514146528179,
                "N1": 8.474540156290411,
                "N2": -9.994697465819257,
                "N1anti": -11.530671456057027,
                "N2anti": 10.010514146528175,
                "EPL": 0.0,
                "EPD": 5.001302903086859,
                "XPL": -65.46841652915609,
                "XPD": 32.73816243475526,
                "FNO": 2,
                "invariant": -0.17486258378834374,
            },
        ),
        (
            InfraredTripletF4,
            {
                "f1": -3.978671113840911,
                "f2": 3.978671113840912,
                "F1": -1.152309312063933,
                "F2": -0.028193159257657953,
                "P1": 2.8263618017769785,
                "P2": -4.00686427309857,
                "P1anti": -5.130980425904844,
                "P2anti": 3.950477954583254,
                "N1": 2.8263618017769794,
                "N2": -4.006864273098569,
                "N1anti": -5.130980425904845,
                "N2anti": 3.950477954583253,
                "EPL": 0.3429040402261547,
                "EPD": 0.994667778460228,
                "XPL": -10.615193207021356,
                "XPD": 2.6467500119409237,
                "FNO": 4,
                "invariant": -0.0304182437549445,
            },
        ),
        (
            Edmund_49_847,
            {
                "f1": -25.397595913429043,
                "f2": 25.397595913429043,
                "F1": -25.397595913429043,
                "F2": -0.004588085333006088,
                "P1": 0.0,
                "P2": -25.402183998762048,
                "P1anti": -50.79519182685809,
                "P2anti": 25.39300782809604,
                "N1": 0.0,
                "N2": -25.402183998762048,
                "N1anti": -50.79519182685809,
                "N2anti": 25.39300782809604,
                "EPL": 0.0,
                "EPD": 25.4,
                "XPL": -25.402183998762045,
                "XPD": 25.4,
                "FNO": 0.9999053509224033,
                "invariant": -3.1664656361083945,
            },
        ),
        (
            SingletStopSurf2,
            {
                "f1": -101.5018259488552,
                "f2": 101.50182594885518,
                "F1": -102.13671549195077,
                "F2": 2.2556217861906513,
                "P1": -0.6348895430955679,
                "P2": -99.24620416266454,
                "P1anti": -203.63854144080597,
                "P2anti": 103.75744773504583,
                "N1": -0.6348895430955821,
                "N2": -99.24620416266455,
                "N1anti": -203.63854144080597,
                "N2anti": 103.75744773504584,
                "EPL": 6.318809406260012,
                "EPD": 25.0,
                "XPL": -92.7383463,
                "XPD": 23.39710817962435,
                "FNO": 4.060073037954208,
                "invariant": -1.0936082940740497,
            },
        ),
        (
            TelescopeDoublet,
            {
                "f1": -48.01075268520558,
                "f2": 48.01075268520557,
                "F1": -47.80852706120782,
                "F2": -5.330264306069928e-15,
                "P1": 0.20222562399776223,
                "P2": -48.010752685205574,
                "P1anti": -95.8192797464134,
                "P2anti": 48.01075268520556,
                "N1": 0.20222562399774802,
                "N2": -48.01075268520558,
                "N1anti": -95.81927974641339,
                "N2anti": 48.010752685205574,
                "EPL": 0.0,
                "EPD": 6.001344085650696,
                "XPL": -48.21383370478891,
                "XPD": 6.026729213098612,
                "FNO": 8.0,
                "invariant": -0.05237692533580375,
            },
        ),
        (
            CementedAchromat,
            {
                "f1": -20.005995274922704,
                "f2": 20.005995274922707,
                "F1": -19.932205229642438,
                "F2": 2.221111658476128e-15,
                "P1": 0.07379004528026556,
                "P2": -20.005995274922704,
                "P1anti": -39.938200504565145,
                "P2anti": 20.00599527492271,
                "N1": 0.07379004528026911,
                "N2": -20.0059952749227,
                "N1anti": -39.938200504565145,
                "N2anti": 20.005995274922707,
                "EPL": 0.0,
                "EPD": 3.3343325458204514,
                "XPL": -20.080058494732317,
                "XPD": 3.3466764157887203,
                "FNO": 6,
                "invariant": -0.14585814909241152,
            },
        ),
        (
            TripletTelescopeObjective,
            {
                "f1": -100.00126142179896,
                "f2": 100.00126142179887,
                "F1": -115.31444160788848,
                "F2": 0.0015145573975955757,
                "P1": -15.313180186089525,
                "P2": -99.99974686440127,
                "P1anti": -215.31570302968743,
                "P2anti": 100.00277597919647,
                "N1": -15.31318018608961,
                "N2": -99.99974686440136,
                "N1anti": -215.31570302968737,
                "N2anti": 100.00277597919656,
                "EPL": 0.0,
                "EPD": 35.714736222071025,
                "XPL": -86.72008029674481,
                "XPD": 30.97199816219372,
                "FNO": 2.8,
                "invariant": -0.3117015198252071,
            },
        ),
        (
            CookeTriplet,
            {
                "f1": -49.99978307143189,
                "f2": 49.9997830714319,
                "F1": -37.345672974426165,
                "F2": 0.20707755895880453,
                "P1": 12.654110097005727,
                "P2": -49.79270551247309,
                "P1anti": -87.34545604585806,
                "P2anti": 50.20686063039071,
                "N1": 12.654110097005734,
                "N2": -49.792705512473084,
                "N1anti": -87.34545604585807,
                "N2anti": 50.20686063039069,
                "EPL": 11.512158673746795,
                "EPD": 10,
                "XPL": -50.961347703805274,
                "XPD": 10.233729452318345,
                "FNO": 4.99997830714319,
                "invariant": -1.8198511713310106,
            },
        ),
        (
            DoubleGauss,
            {
                "f1": -100.00374787083722,
                "f2": 100.00374787083722,
                "F1": -29.32075813267318,
                "F2": 1.0239192327178702e-05,
                "P1": 70.68298973816404,
                "P2": -100.0037376316449,
                "P1anti": -129.3245060035104,
                "P2anti": 100.00375811002954,
                "N1": 70.68298973816404,
                "N2": -100.00373763164488,
                "N1anti": -129.3245060035104,
                "N2anti": 100.00375811002954,
                "EPL": 57.911999997719626,
                "EPD": 20.000749574167443,
                "XPL": -114.64441695254197,
                "XPD": 22.928885438346853,
                "FNO": 5,
                "invariant": -2.4933734733468826,
            },
        ),
        (
            ReverseTelephoto,
            {
                "f1": -2.0052402707991126,
                "f2": 2.005240270799113,
                "F1": 0.04272711870891329,
                "F2": 0.023698437250481586,
                "P1": 2.0479673895080257,
                "P2": -1.9815418335486314,
                "P1anti": -1.9625131520901993,
                "P2anti": 2.0289387080495946,
                "N1": 2.047967389508026,
                "N2": -1.981541833548631,
                "N1anti": -1.9625131520901997,
                "N2anti": 2.028938708049594,
                "EPL": 1.3489734720774773,
                "EPD": 0.3,
                "XPL": -3.0545788978518327,
                "XPD": 0.46053493637581644,
                "FNO": 6.6841342359970435,
                "invariant": -0.08660254037844384,
            },
        ),
        (
            ObjectiveUS008879901,
            {
                "f1": -35.97568215109414,
                "f2": 35.97568215109414,
                "F1": 29.11251211499461,
                "F2": 0.3439121552801502,
                "P1": 65.08819426608875,
                "P2": -35.63176999581399,
                "P1anti": -6.8631700360995325,
                "P2anti": 36.31959430637429,
                "N1": 65.08819426608875,
                "N2": -35.63176999581399,
                "N1anti": -6.8631700360995325,
                "N2anti": 36.31959430637429,
                "EPL": 34.093405743879785,
                "EPD": 17.98784107554707,
                "XPL": -259.49895996127134,
                "XPD": 129.9214360582758,
                "FNO": 2.0,
                "invariant": -1.7189360314692992,
            },
        ),
        (
            TelescopeObjective48Inch,
            {
                "f1": -47.98450947876417,
                "f2": 47.98450947876408,
                "F1": -47.99503719652021,
                "F2": -0.008907690997738572,
                "P1": -0.010527717756041,
                "P2": -47.99341716976182,
                "P1anti": -95.97954667528438,
                "P2anti": 47.975601787766344,
                "N1": -0.010527717756126265,
                "N2": -47.99341716976191,
                "N1anti": -95.9795466752843,
                "N2anti": 47.97560178776643,
                "EPL": 0.5182309943090306,
                "EPD": 7.99741824646068,
                "XPL": -47.47042153625261,
                "XPD": 7.9102523075424775,
                "FNO": 6,
                "invariant": -0.7050803064305989,
            },
        ),
        (
            HeliarLens,
            {
                "f1": -10.006529335414514,
                "f2": 10.006529335414516,
                "F1": -7.951972858123898,
                "F2": 0.014434232832484266,
                "P1": 2.0545564772906166,
                "P2": -9.992095102582033,
                "P1anti": -17.95850219353841,
                "P2anti": 10.020963568247,
                "N1": 2.0545564772906184,
                "N2": -9.99209510258203,
                "N1anti": -17.958502193538415,
                "N2anti": 10.020963568246998,
                "EPL": 2.396910654734009,
                "EPD": 2.001305867082903,
                "XPL": -9.661066435051593,
                "XPD": 1.935100133576815,
                "FNO": 5,
                "invariant": -0.17644211050843242,
            },
        ),
        (
            TessarLens,
            {
                "f1": -3.9977777470211935,
                "f2": 3.9977777470211935,
                "F1": -3.4047630367687556,
                "F2": 0.016255381553407968,
                "P1": 0.5930147102524379,
                "P2": -3.9815223654677854,
                "P1anti": -7.402540783789949,
                "P2anti": 4.014033128574601,
                "N1": 0.5930147102524379,
                "N2": -3.981522365467785,
                "N1anti": -7.402540783789949,
                "N2anti": 4.014033128574601,
                "EPL": 0.6587555774251294,
                "EPD": 0.8883950548935986,
                "XPL": -3.9168450744779424,
                "XPD": 0.8740223235625226,
                "FNO": 4.5,
                "invariant": -0.1660786501773892,
            },
        ),
        (
            LensWithFieldCorrector,
            {
                "f1": -127.05805143206146,
                "f2": 127.0580514320616,
                "F1": -130.3393318072395,
                "F2": 0.30352823524105277,
                "P1": -3.281280375178028,
                "P2": -126.75452319682056,
                "P1anti": -257.39738323930095,
                "P2anti": 127.36157966730265,
                "N1": -3.281280375177886,
                "N2": -126.75452319682043,
                "N1anti": -257.3973832393011,
                "N2anti": 127.36157966730251,
                "EPL": 25.92650579168234,
                "EPD": 36.30230040916046,
                "XPL": -103.0059902223222,
                "XPD": 29.51700527358951,
                "FNO": 3.5,
                "invariant": -3.0863326731201335,
            },
        ),
        (
            PetzvalLens,
            {
                "f1": -50.58453173454361,
                "f2": 50.584531734543596,
                "F1": -56.92942085724116,
                "F2": 0.23541781883782253,
                "P1": -6.344889122697552,
                "P2": -50.34911391570577,
                "P1anti": -107.51395259178477,
                "P2anti": 50.81994955338142,
                "N1": -6.344889122697566,
                "N2": -50.34911391570579,
                "N1anti": -107.51395259178476,
                "N2anti": 50.819949553381434,
                "EPL": 16.62941090841462,
                "EPD": 36.13180838181685,
                "XPL": -34.550273978917666,
                "XPD": 24.846922712682495,
                "FNO": 1.4,
                "invariant": -2.218214113394635,
            },
        ),
        (
            Telephoto,
            {
                "f1": -127.01660113786153,
                "f2": 127.01660113786154,
                "F1": -165.12532147743212,
                "F2": 0.42421943964553055,
                "P1": -38.108720339570596,
                "P2": -126.59238169821602,
                "P1anti": -292.14192261529365,
                "P2anti": 127.44082057750707,
                "N1": -38.10872033957058,
                "N2": -126.59238169821599,
                "N1anti": -292.14192261529365,
                "N2anti": 127.44082057750705,
                "EPL": 7.783812370889942,
                "EPD": 22.681535917475276,
                "XPL": -92.880377058807,
                "XPD": 16.661535089009377,
                "FNO": 5.6,
                "invariant": -1.999683373079509,
            },
        ),
    ]


@pytest.fixture
def optic_and_values(set_test_backend, request):
    cls, values = request.param
    return cls(), values


def test_paraxial_init(set_test_backend):
    optic = Optic()  # Create a dummy Optic object
    paraxial = Paraxial(optic)

    assert paraxial.optic == optic
    assert paraxial.surfaces == optic.surface_group


@pytest.mark.parametrize(
    "optic_and_values",
    get_optic_data(),
    indirect=True
)
def test_calculate_f1(optic_and_values):
    optic_instance, values = optic_and_values
    assert_allclose(optic_instance.paraxial.f1(), values["f1"])


@pytest.mark.parametrize(
    "optic_and_values",
    get_optic_data(),
    indirect=True
)
def test_calculate_f2(optic_and_values):
    optic_instance, values = optic_and_values
    assert_allclose(optic_instance.paraxial.f2(), values["f2"])


@pytest.mark.parametrize(
    "optic_and_values",
    get_optic_data(),
    indirect=True
)
def test_calculate_F1(optic_and_values):
    optic_instance, values = optic_and_values
    assert_allclose(optic_instance.paraxial.F1(), values["F1"])


@pytest.mark.parametrize(
    "optic_and_values",
    get_optic_data(),
    indirect=True
)
def test_calculate_F2(optic_and_values):
    optic_instance, values = optic_and_values
    assert_allclose(optic_instance.paraxial.F2(), values["F2"])


@pytest.mark.parametrize(
    "optic_and_values",
    get_optic_data(),
    indirect=True
)
def test_calculate_P1(optic_and_values):
    optic_instance, values = optic_and_values
    assert_allclose(optic_instance.paraxial.P1(), values["P1"])


@pytest.mark.parametrize(
    "optic_and_values",
    get_optic_data(),
    indirect=True
)
def test_calculate_P2(optic_and_values):
    optic_instance, values = optic_and_values
    assert_allclose(optic_instance.paraxial.P2(), values["P2"])


<<<<<<< HEAD
@pytest.mark.parametrize(
    "optic_and_values",
    get_optic_data(),
    indirect=True
)
def test_calculate_N1(optic_and_values):
    optic_instance, values = optic_and_values
    assert_allclose(optic_instance.paraxial.N1(), values["N1"])


@pytest.mark.parametrize(
    "optic_and_values",
    get_optic_data(),
    indirect=True
)
def test_calculate_N2(optic_and_values):
    optic_instance, values = optic_and_values
    assert_allclose(optic_instance.paraxial.N2(), values["N2"])
=======
@pytest.mark.parametrize("optic_instance,values", get_optic_data())
def test_calculate_P1anti(optic_instance, values):
    assert optic_instance.paraxial.P1anti() == values["P1anti"]


@pytest.mark.parametrize("optic_instance,values", get_optic_data())
def test_calculate_P2anti(optic_instance, values):
    assert optic_instance.paraxial.P2anti() == values["P2anti"]


@pytest.mark.parametrize("optic_instance,values", get_optic_data())
def test_calculate_N1(optic_instance, values):
    assert optic_instance.paraxial.N1() == pytest.approx(values["N1"])


@pytest.mark.parametrize("optic_instance,values", get_optic_data())
def test_calculate_N2(optic_instance, values):
    assert optic_instance.paraxial.N2() == pytest.approx(values["N2"])


@pytest.mark.parametrize("optic_instance,values", get_optic_data())
def test_calculate_N1anti(optic_instance, values):
    assert optic_instance.paraxial.N1anti() == values["N1anti"]


@pytest.mark.parametrize("optic_instance,values", get_optic_data())
def test_calculate_N2anti(optic_instance, values):
    assert optic_instance.paraxial.N2anti() == values["N2anti"]
>>>>>>> 9b37cd9e


@pytest.mark.parametrize(
    "optic_and_values",
    get_optic_data(),
    indirect=True
)
def test_calculate_EPL(optic_and_values):
    optic_instance, values = optic_and_values
    assert_allclose(optic_instance.paraxial.EPL(), values["EPL"])


@pytest.mark.parametrize(
    "optic_and_values",
    get_optic_data(),
    indirect=True
)
def test_calculate_EPD(optic_and_values):
    optic_instance, values = optic_and_values
    assert_allclose(optic_instance.paraxial.EPD(), values["EPD"])


@pytest.mark.parametrize(
    "optic_and_values",
    get_optic_data(),
    indirect=True
)
def test_calculate_XPL(optic_and_values):
    optic_instance, values = optic_and_values
    assert_allclose(optic_instance.paraxial.XPL(), values["XPL"])


@pytest.mark.parametrize(
    "optic_and_values",
    get_optic_data(),
    indirect=True
)
def test_calculate_XPD(optic_and_values):
    optic_instance, values = optic_and_values
    assert_allclose(optic_instance.paraxial.XPD(), values["XPD"])


@pytest.mark.parametrize(
    "optic_and_values",
    get_optic_data(),
    indirect=True
)
def test_calculate_FNO(optic_and_values):
    optic_instance, values = optic_and_values
    assert_allclose(optic_instance.paraxial.FNO(), values["FNO"])


@pytest.mark.parametrize(
    "optic_and_values",
    get_optic_data(),
    indirect=True
)
def test_calculate_invariant(optic_and_values):
    optic_instance, values = optic_and_values
    assert_allclose(optic_instance.paraxial.invariant(), values["invariant"])


def test_get_object_position_finite_object(set_test_backend):
    lens = Edmund_49_847()

    # move object to z = -10
    lens.surface_group.surfaces[0].geometry.cs.z = be.array(-10)
    y, z = lens.paraxial._ray_tracer._get_object_position(Hy=0, y1=0, EPL=-5)

    assert_allclose(z, -10)
    assert_allclose(y, 0)

    # make field type object height
    lens.set_field_type(field_type="object_height")
    y, z = lens.paraxial._ray_tracer._get_object_position(Hy=1, y1=0, EPL=-5)
    assert_allclose(z, -10)
    assert_allclose(y, -14)


def test_invalid_object_position_call(set_test_backend):
    # object position can't be calculated for field type object height
    # when the object is at infinity
    lens = Edmund_49_847()
    lens.set_field_type(field_type="object_height")
    with pytest.raises(ValueError):
        lens.paraxial._ray_tracer._get_object_position(Hy=0, y1=0, EPL=5)<|MERGE_RESOLUTION|>--- conflicted
+++ resolved
@@ -546,7 +546,27 @@
     assert_allclose(optic_instance.paraxial.P2(), values["P2"])
 
 
-<<<<<<< HEAD
+@pytest.mark.parametrize(
+    "optic_and_values",
+    get_optic_data(),
+    indirect=True
+)
+def test_calculate_P1anti(optic_and_values):
+    optic_instance, values = optic_and_values
+    assert_allclose(optic_instance.paraxial.P1anti(), values["P1anti"])
+
+
+
+@pytest.mark.parametrize(
+    "optic_and_values",
+    get_optic_data(),
+    indirect=True
+)
+def test_calculate_P2anti(optic_and_values):
+    optic_instance, values = optic_and_values
+    assert_allclose(optic_instance.paraxial.P2anti(), values["P2anti"])
+
+
 @pytest.mark.parametrize(
     "optic_and_values",
     get_optic_data(),
@@ -565,36 +585,6 @@
 def test_calculate_N2(optic_and_values):
     optic_instance, values = optic_and_values
     assert_allclose(optic_instance.paraxial.N2(), values["N2"])
-=======
-@pytest.mark.parametrize("optic_instance,values", get_optic_data())
-def test_calculate_P1anti(optic_instance, values):
-    assert optic_instance.paraxial.P1anti() == values["P1anti"]
-
-
-@pytest.mark.parametrize("optic_instance,values", get_optic_data())
-def test_calculate_P2anti(optic_instance, values):
-    assert optic_instance.paraxial.P2anti() == values["P2anti"]
-
-
-@pytest.mark.parametrize("optic_instance,values", get_optic_data())
-def test_calculate_N1(optic_instance, values):
-    assert optic_instance.paraxial.N1() == pytest.approx(values["N1"])
-
-
-@pytest.mark.parametrize("optic_instance,values", get_optic_data())
-def test_calculate_N2(optic_instance, values):
-    assert optic_instance.paraxial.N2() == pytest.approx(values["N2"])
-
-
-@pytest.mark.parametrize("optic_instance,values", get_optic_data())
-def test_calculate_N1anti(optic_instance, values):
-    assert optic_instance.paraxial.N1anti() == values["N1anti"]
-
-
-@pytest.mark.parametrize("optic_instance,values", get_optic_data())
-def test_calculate_N2anti(optic_instance, values):
-    assert optic_instance.paraxial.N2anti() == values["N2anti"]
->>>>>>> 9b37cd9e
 
 
 @pytest.mark.parametrize(
