--- conflicted
+++ resolved
@@ -1382,7 +1382,6 @@
     )
 
     # Test invalid axis type
-<<<<<<< HEAD
     irr._plot_cross_section(irr_map_be, x_edges, y_edges, 'invalid-axis', 0, (6,5), "Test", True)
 
 
@@ -1535,9 +1534,4 @@
         # Check that the number of "Field (" lines matches num_fields * num_delta_focus_steps
         field_lines = [call for call in print_calls if "Field (" in call]
         expected_field_lines = len(tf_spot.fields) * (2 * tf_spot.num_steps + 1)
-        assert len(field_lines) == expected_field_lines
-=======
-    irr._plot_cross_section(
-        irr_map_be, x_edges, y_edges, "invalid-axis", 0, (6, 5), "Test", True
-    )
->>>>>>> 8bd38a10
+        assert len(field_lines) == expected_field_lines