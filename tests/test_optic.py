--- conflicted
+++ resolved
@@ -9,12 +9,8 @@
 from optiland.samples.objectives import HeliarLens
 from optiland.surfaces import SurfaceGroup
 from optiland.wavelength import WavelengthGroup
-<<<<<<< HEAD
 from optiland.surfaces.factories.material_factory import MaterialFactory
-=======
-from tests.utils import assert_allclose
-
->>>>>>> cd1c2ee8
+
 
 def singlet_infinite_object():
     lens = Optic()
