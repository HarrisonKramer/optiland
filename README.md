![Tests](https://github.com/HarrisonKramer/optiland/actions/workflows/ci.yml/badge.svg?label=Tests)
[![Documentation Status](https://readthedocs.org/projects/optiland/badge/?version=latest)](https://optiland.readthedocs.io/en/latest/?badge=latest)
[![codecov](https://codecov.io/github/HarrisonKramer/optiland/graph/badge.svg?token=KAOE152K5O)](https://codecov.io/github/HarrisonKramer/optiland)
[![Maintainability](https://api.codeclimate.com/v1/badges/2fa0f839a0f3dbc4d5b1/maintainability)](https://codeclimate.com/github/HarrisonKramer/optiland/maintainability)
![Stars](https://img.shields.io/github/stars/HarrisonKramer/optiland.svg)
[![License: MIT](https://img.shields.io/badge/License-MIT-blue.svg)](https://opensource.org/licenses/MIT)
[![DOI](https://zenodo.org/badge/DOI/10.5281/zenodo.14588961.svg)](https://doi.org/10.5281/zenodo.14588961)
[![Python Versions](https://img.shields.io/badge/python-3.9%20%7C%203.10%20%7C%203.11%7C%203.12%20%7C%203.13%20-blue)](https://img.shields.io/badge/python-3.9%20%7C%203.10%20%7C%203.11%7C%203.12%20%7C%203.13%20-blue)


<div align="center">
  <a href="https://optiland.readthedocs.io/">
    <img src="https://github.com/HarrisonKramer/optiland/raw/master/docs/images/optiland.svg" alt="Optiland">
  </a>
</div>

<div align="center">
    <img src="docs/images/gui.png" alt="Optiland GUI" style="max-width: 100%; height: auto;">
  </a>
</div>

<p align="center"><em>Screenshot of Optiland’s GUI showing a reverse telephoto system.</em></p>

<!-- TABLE OF CONTENTS -->
<details>
  <summary>Table of Contents</summary>
  <ol>
    <li><a href="#introduction">Introduction</a></li>
    <li><a href="#documentation">Documentation</a></li>
    <li><a href="#installation">Installation</a></li>
    <li><a href="#key-features">Functionalities</a></li>
    <li><a href="#learning-guide">Functionalities</a></li>
    <li><a href="#roadmap">Roadmap</a></li>
    <li><a href="#contributing">Roadmap</a></li>
    <li><a href="#license">License</a></li>
    <li><a href="#contact-and-support">Contact and Support</a></li>
  </ol>
</details>

---

## Introduction

**Optiland** provides a flexible Python interface for optical system design—whether you're tracing rays through traditional lenses or training differentiable models with PyTorch. It supports both classical engineering workflows and cutting-edge research needs, and includes a powerful graphical interface for interactive design and analysis (see above).

It lets you:

- ⚙️ Build lens and mirror systems with a clean, object-oriented API  
- 🔍 Trace rays through multi-surface optical assemblies, including aspherics and freeforms
- 📊 Analyze paraxial properties, wavefront errors, PSFs/MTFs, and scatter behavior 
- 🧠 Optimize via traditional merit functions *or* autograd-enabled differentiable backends  
- 🎨 Visualize interactively in 2D (Matplotlib) and 3D (VTK)

Under the hood, Optiland uses **NumPy** for fast CPU calculations and **PyTorch** for GPU acceleration and automatic differentiation. Switch between engines depending on your use case—with the same interface.

🚀 **Quickstart**  
1. 🌟 [Quickstart Tutorial](https://optiland.readthedocs.io/en/latest/examples/Tutorial_1a_Optiland_for_Beginners.html) – build your first lens in 5 minutes  
2. 📚 [Full Learning Guide](https://optiland.readthedocs.io/en/latest/learning_guide.html) – in-depth guide to mastering Optiland 
3. 🖼️ [Example Gallery](https://optiland.readthedocs.io/en/latest/gallery/introduction.html) – visual showcase of designs and core features
4. 📝 [Cheat Sheet](https://optiland.readthedocs.io/en/latest/cheat_sheet.html) - an up-to-date cheat sheet to get you started ASAP with your first optical system

---

## Documentation

Optiland's full documentation is available on [Read the Docs](https://optiland.readthedocs.io/).

Whether you're just getting started or exploring advanced features, here are the best entry points:

- **🔍 Quick Start**: The [Cheat Sheet](https://optiland.readthedocs.io/en/latest/cheat_sheet.html) offers a concise overview of core concepts and commands.
- **🧪 Example Gallery**: Browse the [Gallery](https://optiland.readthedocs.io/en/latest/gallery/introduction.html) for real-world lens designs, visualizations, and analysis workflows using Optiland.
- **🛠️ Developer Resources**:  
  - The [Developer's Guide](https://optiland.readthedocs.io/en/latest/developers_guide/introduction.html) explains the internal architecture and design of Optiland.  
  - The [API Reference](https://optiland.readthedocs.io/en/latest/api/api_introduction.html) provides detailed documentation for all public classes, functions, and modules.


## Installation

- **Core only**

    ```bash
    pip install optiland
    ```

- **With CPU‑only PyTorch**

    ```bash
    pip install optiland[torch]
    ```

- **GPU‑enabled PyTorch**

    - After installing Optiland, install a CUDA build of PyTorch manually:

    ```bash
    pip install optiland
    pip install torch torchvision torchaudio --index-url https://download.pytorch.org/whl/cu118
    ```


For more details, see the [installation guide](https://optiland.readthedocs.io/en/latest/installation.html) in the docs.

## Key Features at a Glance

| Feature Category       | Capabilities |
|------------------------|--------------|
| **🛠️ Design & Modeling** | Build systems using spherical, aspheric, conic, and freeform surfaces. Configure fields, wavelengths, apertures. |
| **🧮 Differentiable Core** | Switch between NumPy (CPU) and PyTorch (GPU/autograd) seamlessly for hybrid physics-ML workflows. |
| **🔬 Ray Tracing** | Trace paraxial and real rays through sequential systems with support for polarization, birefringence, and coatings. |
| **📊 Optical Analysis** | Generate spot diagrams, wavefront error maps, ray fans, PSF/MTF plots, Zernike decompositions, distortion plots, etc. |
| **🧠 Optimization** | Local & global optimizers, autograd support, operand-based merit functions, and GlassExpert for categorical variable search. |
| **📈 Tolerancing** | Monte Carlo and parametric sensitivity analysis to evaluate robustness and manufacturability. |
| **📚 Material Library** | Integrated access to refractiveindex.info. Support for custom dispersion models and material creation. |
| **🖼️ Visualization** | 2D plots via matplotlib, 3D interactive scenes with VTK, and debugging tools to inspect ray behavior. |
| **🧩 Interoperability** | Import Zemax files, save/load systems in JSON, use full Python API for scripting and automation. |
| **🚀 Performance** | GPU-accelerated ray tracing (150M+ ray-surfaces/s), Numba-optimized NumPy backend, JIT-compiled computations. |
| **🤖 ML Integration** | Compatible with PyTorch pipelines for deep learning, differentiable modeling, and end-to-end training. |


> ✨ For a full breakdown of Optiland’s functionalities, see the [complete feature list](https://optiland.readthedocs.io/en/latest/functionalities.html).

> [!NOTE]
> The code itself is in constant flux and new functionalities are always being added.

## Learning Guide

Optiland has a rich set of tutorials and guides to help you learn optical design, analysis, and optimization step-by-step.

👉 **[View the Learning Guide »](https://optiland.readthedocs.io/en/latest/learning_guide.html)**  


## Roadmap

Optiland is continually evolving to provide new functionalities for optical design and analysis. Below are some of the planned features and enhancements we aim to implement in future versions:

<<<<<<< HEAD
- [x] **GUI (PySide6-based)** - *Initial version available, ongoing enhancements.*
=======
> If you'd like to help with any of these, please check if there's an [open issue](https://github.com/HarrisonKramer/optiland/issues), or open one to propose your approach. Leave a comment to let others know you're interested in contributing.

- [ ] **GUI (PySide6-based)**
>>>>>>> 02edac57
- [ ] **Multi-Path Sequential Ray Tracing**
- [ ] **Multiple Configurations (Zoom Lenses)**
- [ ] **Thin Film Design and Optimization** 
- [ ] **Diffractive Optical Elements**
- [ ] **Additional Backends: JAX, CuPy**
- [ ] **Jones Pupils**
- [ ] **Additional Freeforms (Superconic, etc.)**
- [ ] **Image Simulation**
- [ ] **Huygens MTF**
- [ ] **Interferogram Analysis**
- [ ] **Additional Tutorials/Examples**
- [ ] **Non-sequential ray tracing**
- [ ] **Insert your idea here...**


## Currently Under Development

Welcome, contributors! This section outlines the major features and tasks that are currently in progress. To avoid duplicated effort, **please check this table and the [GitHub Issues](https://github.com/HarrisonKramer/optiland/issues)** before starting work. If you’d like to work on something, **comment on the issue to let others know.** You can find more about how to coordinate in our [contributing guide](./CONTRIBUTING.md).

| Feature / Topic | Contributor(s) | Status | Discussion / Issue |
| ------------------------------------------------ | -------------------------------------------------- | -------------- | ------------------------------------------------ |
| **Core** |                                                    |                |                                                  |
| Forbes Surface Type | [@manuelFragata](https://github.com/manuelFragata) | 🚧 In Progress | - |
| Multi Sequence Tracing | [@HarrisonKramer](https://github.com/HarrisonKramer) | 🔍 Under Review | [#89](https://github.com/HarrisonKramer/optiland/issues/89)   |
| Image Simulation Analysis | [@HarrisonKramer](https://github.com/HarrisonKramer) | 🚧 In Progress | [#153](https://github.com/HarrisonKramer/optiland/issues/153) |
| Diffraction Gratings and DOEs| *Seeking contributor(s)* | ✨ Help Wanted | [#161](https://github.com/HarrisonKramer/optiland/issues/161) [#188](https://github.com/HarrisonKramer/optiland/discussions/188) |
| **Analysis & Visualization** |                                                    |                |                                                  |
| Sag Surface Analysis | [@manuelFragata](https://github.com/manuelFragata)| 🚧 In Progress | [#183](https://github.com/HarrisonKramer/optiland/issues/183) |
| **GUI** |                                                    |                |                                                  |
| GUI First Iteration | [@manuelFragata](https://github.com/manuelFragata)| ✅ Done | - |
| GUI - Console/Terminal | [@manuelFragata](https://github.com/manuelFragata)| 🚧 In Progress | - |


**Status Key:**
* ✨ **Help Wanted**: We are actively looking for contributors for this task!
* 🚧 **In Progress**: Actively being worked on.
* 🔍 **Under Review**: A pull request has been submitted and is being reviewed.
* 🛑 **Blocked**: Progress is blocked by another issue.
* ✅ **Done**: Completed and merged. (You can remove these after a while).


## Contributing

We welcome contributions of all kinds — features, bugfixes, docs, and discussions! 🎉

To get started, please check out the [contributing guide](./CONTRIBUTING.md) for best practices and coordination tips.


## License
Distributed under the MIT License. See [LICENSE](https://github.com/HarrisonKramer/optiland/blob/master/LICENSE) for more information.


## Contact and Support
If you have questions, find a bug, have suggestions for new features, or need help, please [open an issue](https://github.com/HarrisonKramer/optiland/issues) in the GitHub repository. This ensures that your concern is visible to others, can be discussed collaboratively, and helps build a public archive of solutions for similar inquiries in the future.

While I prefer issues as the primary means of communication, you may also contact me via email if necessary.

Kramer Harrison - kdanielharrison@gmail.com<|MERGE_RESOLUTION|>--- conflicted
+++ resolved
@@ -133,13 +133,7 @@
 
 Optiland is continually evolving to provide new functionalities for optical design and analysis. Below are some of the planned features and enhancements we aim to implement in future versions:
 
-<<<<<<< HEAD
 - [x] **GUI (PySide6-based)** - *Initial version available, ongoing enhancements.*
-=======
-> If you'd like to help with any of these, please check if there's an [open issue](https://github.com/HarrisonKramer/optiland/issues), or open one to propose your approach. Leave a comment to let others know you're interested in contributing.
-
-- [ ] **GUI (PySide6-based)**
->>>>>>> 02edac57
 - [ ] **Multi-Path Sequential Ray Tracing**
 - [ ] **Multiple Configurations (Zoom Lenses)**
 - [ ] **Thin Film Design and Optimization** 
