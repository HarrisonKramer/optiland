--- conflicted
+++ resolved
@@ -122,8 +122,6 @@
 > The code itself is in constant flux and new functionalities are always being added.
 
 ## Learning Guide
-<<<<<<< HEAD
-=======
 This guide gives a step-by-step approach to learning how to use Optiland.
 
 1. **Introduction to Optiland**
@@ -235,11 +233,7 @@
         - Utilizes a super-resolution GAN (SRGAN) to upscale low-resolution wavefront data into high-resolution data.
     - [Tutorial 11e - Optimization of Aspheric Lenses via Reinforcement Learning](https://github.com/HarrisonKramer/LensAI/blob/main/notebooks/Example_4/RL_aspheric_singlet.ipynb)
         - Reinforcement learning is applied to the optimization of aspheric singlet lenses to generate new lens designs.
->>>>>>> e2aaf389
-
-Optiland has a rich set of tutorials and guides to help you learn optical design, analysis, and optimization step-by-step.
-
-👉 **[View the Learning Guide »](https://optiland.readthedocs.io/en/latest/learning_guide.html)**  
+
 
 ## Roadmap
 
