"""Defines the connector that bridges the GUI and the Optiland core logic.

This module contains the `OptilandConnector` class, which acts as a vital
intermediary between the user interface and the underlying `optiland` optical
engine. It manages the active optical system (`Optic` object), handles file
I/O, provides data to UI components like the Lens Editor, and manages the
undo/redo stack.

Author: Manuel Fragata Mendes, 2025
"""

from __future__ import annotations

import ast
import json

from PySide6.QtCore import QObject, Signal
from PySide6.QtWidgets import QMessageBox

import optiland.backend as be
from optiland.materials import IdealMaterial
from optiland.materials import Material as OptilandMaterial
from optiland.optic import Optic
from optiland.physical_apertures import RadialAperture
from optiland.physical_apertures.radial import configure_aperture
from optiland.surfaces.factories.geometry_factory import GeometryFactory
from optiland_gui.undo_redo_manager import UndoRedoManager


class SpecialFloatEncoder(json.JSONEncoder):
    def _encode_special_float(self, f: float):
        """Encodes infinity and NaN floats into strings."""
        if f == float("inf"):
            return "Infinity"
        if f == float("-inf"):
            return "-Infinity"
        if be.isnan(f):
            return "NaN"
        return None

    def default(self, obj):
        if isinstance(obj, float):
            encoded = self._encode_special_float(obj)
            if encoded is not None:
                return encoded

        if hasattr(obj, "item") and isinstance(obj.item(), float):
            encoded = self._encode_special_float(obj.item())
            if encoded is not None:
                return encoded

        try:
            return super().default(obj)
        except TypeError:
            if hasattr(obj, "tolist"):
                return obj.tolist()
            return str(obj)


class OptilandConnector(QObject):
    """The main bridge between the Optiland core logic and the GUI."""

    opticLoaded = Signal()
    opticChanged = Signal()
    modifiedStateChanged = Signal(bool)
    surfaceDataChanged = Signal(int, int, object)
    surfaceAdded = Signal(int)
    surfaceRemoved = Signal(int)
    surfaceCountChanged = Signal()
    undoStackAvailabilityChanged = Signal(bool)
    redoStackAvailabilityChanged = Signal(bool)

    # Column indices
    COL_TYPE = 0
    COL_COMMENT = 1
    COL_RADIUS = 2
    COL_THICKNESS = 3
    COL_MATERIAL = 4
    COL_CONIC = 5
    COL_SEMI_DIAMETER = 6

    DEFAULT_WAVELENGTH_UM = 0.550

    AVAILABLE_SURFACE_TYPES = [
        "standard",
        "paraxial",
        "biconic",
        "chebyshev",
        "even_asphere",
        "odd_asphere",
        "polynomial",
        "toroidal",
        "zernike",
    ]

    # Map for EXTRA parameters that appear ONLY in the properties box
    EXTRA_PARAM_MAP = {
        "BiconicGeometry": {
            "Radius X": "Rx",
            "Conic X": "kx",
        },
        "ChebyshevPolynomialGeometry": {
            "Coefficients": "c",
            "Norm X": "norm_x",
            "Norm Y": "norm_y",
        },
        "EvenAsphere": {"Coefficients": "c"},
        "OddAsphere": {"Coefficients": "c"},
        "PolynomialGeometry": {"Coefficients": "c"},
        "ToroidalGeometry": {
            "Radius of Rotation (XZ)": "R_rot",
            "Coefficients YZ": "coeffs_poly_y",
        },
        "ZernikePolynomialGeometry": {
            "Coefficients": "c",
            "Normalization Radius": "norm_radius",
        },
    }

    def __init__(self):
        super().__init__()
        self._optic = Optic("Default System")
        self._undo_redo_manager = UndoRedoManager(self)
        self._initialize_optic_structure(self._optic, is_specific_new_system=True)
        self._current_filepath = None
        self._is_modified = False

        self._undo_redo_manager.undoStackAvailabilityChanged.connect(
            self.undoStackAvailabilityChanged
        )
        self._undo_redo_manager.redoStackAvailabilityChanged.connect(
            self.redoStackAvailabilityChanged
        )
        self.opticLoaded.emit()
        self.opticChanged.emit()
        self._undo_redo_manager.clear_stacks()

    def set_modified(self, modified: bool):
        if self._is_modified != modified:
            self._is_modified = modified
            self.modifiedStateChanged.emit(self._is_modified)

    def is_modified(self) -> bool:
        return self._is_modified

    def _create_new_optic_structure(self, optic: Optic):
        """Creates a default 3-surface structure for a new optic."""
<<<<<<< HEAD
        optic.surface_group._surfaces.clear()
=======
        optic.surface_group.clear()
>>>>>>> 649a4f80
        optic.wavelengths.wavelengths.clear()
        optic.add_surface(
            index=0,
            surface_type="standard",
            radius=float("inf"),
            thickness=float("inf"),
            comment="Object",
            material="Air",
        )
        optic.add_surface(
            index=1,
            surface_type="standard",
            radius=float("inf"),
            thickness=20.0,
            comment="Stop",
            material="Air",
            is_stop=True,
        )
        optic.add_surface(
            index=2,
            surface_type="standard",
            radius=float("inf"),
            thickness=0.0,
            comment="Image",
            material="Air",
        )
        optic.add_wavelength(self.DEFAULT_WAVELENGTH_UM, is_primary=True, unit="um")
        optic.set_field_type("angle")
        optic.add_field(y=0)
        optic.set_aperture("EPD", 10.0)

    def _ensure_valid_optic_structure(self, optic: Optic):
        """Ensures a loaded or modified optic has a valid basic structure."""
        if optic.surface_group.num_surfaces < 2:
            # If the system is invalid, reset it to a minimal default
<<<<<<< HEAD
            optic.surface_group._surfaces.clear()
=======
            optic.surface_group.clear()
>>>>>>> 649a4f80
            optic.add_surface(
                surface_type="standard",
                radius=float("inf"),
                thickness=10.0,
                comment="Object",
                material="Air",
            )
            optic.add_surface(
                surface_type="standard",
                radius=float("inf"),
                thickness=0.0,
                comment="Image",
                material="Air",
            )

        if optic.wavelengths.num_wavelengths == 0:
            optic.add_wavelength(self.DEFAULT_WAVELENGTH_UM, is_primary=True, unit="um")
        elif optic.wavelengths.primary_index is None:
            optic.wavelengths.wavelengths[0].is_primary = True

        if not hasattr(optic, "aperture") or optic.aperture is None:
            try:
                optic.set_aperture("EPD", 10.0)
            except Exception as e:
                print(f"Warning: Failed to set aperture for loaded system: {e}")

    def _initialize_optic_structure(
        self, optic_instance: Optic, is_specific_new_system: bool = False
    ):
        if is_specific_new_system:
            self._create_new_optic_structure(optic_instance)
        else:
            self._ensure_valid_optic_structure(optic_instance)
        optic_instance.update()

    def _get_safe_primary_wavelength_value(self) -> float:
        if self._optic.wavelengths.num_wavelengths > 0:
            primary_idx = self._optic.wavelengths.primary_index
            if primary_idx is not None:
                try:
                    return self._optic.wavelengths.wavelengths[primary_idx].value
                except IndexError:
                    pass
            if self._optic.wavelengths.num_wavelengths > 0:
                self._optic.wavelengths.wavelengths[0].is_primary = True
                return self._optic.wavelengths.wavelengths[0].value
        if self._optic.wavelengths.num_wavelengths == 0:
            self._optic.add_wavelength(
                self.DEFAULT_WAVELENGTH_UM, is_primary=True, unit="um"
            )
            self._optic.update()
        return self.DEFAULT_WAVELENGTH_UM

    def get_optic(self) -> Optic:
        return self._optic

    def _capture_optic_state(self):
        if self._optic.wavelengths.num_wavelengths == 0:
            self._optic.add_wavelength(
                self.DEFAULT_WAVELENGTH_UM, is_primary=True, unit="um"
            )
        elif (
            self._optic.wavelengths.primary_index is None
            and self._optic.wavelengths.num_wavelengths > 0
        ):
            self._optic.wavelengths.wavelengths[0].is_primary = True
        self._optic.update()
        return self._optic.to_dict()

    def _restore_optic_state(self, state_data):
        self._optic = Optic.from_dict(state_data)
        self._initialize_optic_structure(self._optic, is_specific_new_system=False)
        self.opticLoaded.emit()

    def new_system(self):
        self._undo_redo_manager.clear_stacks()
        self._optic = Optic("New Untitled System")
        self._initialize_optic_structure(self._optic, is_specific_new_system=True)
        self._current_filepath = None
        self.set_modified(False)
        self.opticLoaded.emit()
        self.opticChanged.emit()

    def load_optic_from_file(self, filepath: str):
        try:
            with open(filepath) as f:

                def json_inf_nan_hook(dct):
                    for k, v in dct.items():
                        if isinstance(v, str):
                            if v == "Infinity":
                                dct[k] = float("inf")
                            elif v == "-Infinity":
                                dct[k] = float("-inf")
                            elif v == "NaN":
                                dct[k] = float("nan")
                    return dct

                data = json.load(f, object_hook=json_inf_nan_hook)
            self._undo_redo_manager.clear_stacks()
            self._optic = Optic.from_dict(data)
            self._current_filepath = filepath
            self._initialize_optic_structure(self._optic, is_specific_new_system=False)
            self.set_modified(False)
            self.opticLoaded.emit()
        except Exception as e:
            QMessageBox.critical(
                None, "Load Error", f"Failed to load system from {filepath}:\n{e}"
            )
            self.new_system()

    def save_optic_to_file(self, filepath: str):
        try:
            data = self._capture_optic_state()
            with open(filepath, "w") as f:
                json.dump(data, f, indent=4, cls=SpecialFloatEncoder)
            self._current_filepath = filepath
            self.set_modified(False)
        except Exception as e:
            QMessageBox.critical(
                None, "Save Error", f"Could not save system to {filepath}:\n{e}"
            )

    def load_optic_from_object(self, optic_instance: Optic):
        """Loads an optical system directly from an instantiated Optic object."""
        try:
            optic_data = optic_instance.to_dict()

            self._undo_redo_manager.clear_stacks()
            self._optic = Optic.from_dict(optic_data)
            self._current_filepath = None
            self._initialize_optic_structure(self._optic)
            self.set_modified(True)
            self.opticLoaded.emit()
            self.opticChanged.emit()
        except Exception as e:
            QMessageBox.critical(
                None, "Load Error", f"Failed to load system from sample object:\n{e}"
            )
            self.new_system()

    def get_current_filepath(self) -> str | None:
        return self._current_filepath

    def get_surface_count(self) -> int:
        return (
            self._optic.surface_group.num_surfaces
            if self._optic and self._optic.surface_group
            else 0
        )

    def get_column_headers(self, row=-1) -> list[str]:
        """Returns column headers, dynamically changing for the selected row
        if provided."""
        headers = [
            "Type",
            "Comment",
            "Radius",
            "Thickness",
            "Material",
            "Conic",
            "Semi-Diameter",
        ]
        if not (0 <= row < self.get_surface_count()):
            return headers

        surface = self._optic.surface_group.surfaces[row]
        if surface.surface_type == "paraxial":
            headers[self.COL_RADIUS] = "Focal Length"
            headers[self.COL_CONIC] = "N/A"
        elif surface.surface_type == "toroidal":
            headers[self.COL_RADIUS] = "Radius YZ"
            headers[self.COL_CONIC] = "Conic YZ"
        elif surface.surface_type == "biconic":
            headers[self.COL_RADIUS] = "Radius Y"
            headers[self.COL_CONIC] = "Conic Y"
        return headers

    def get_available_surface_types(self) -> list[str]:
        return self.AVAILABLE_SURFACE_TYPES

    def get_surface_type_info(self, row: int) -> dict:
        if not (0 <= row < self.get_surface_count()):
            return {"display_text": "Error", "is_changeable": False}
        surface = self._optic.surface_group.surfaces[row]
        if row == 0:
            return {"display_text": "Object", "is_changeable": False}
        if row == self.get_surface_count() - 1:
            return {"display_text": "Image", "is_changeable": False}
        base_type = surface.surface_type or "Standard"
        display_text = (
            f"Stop ({base_type.title()})" if surface.is_stop else base_type.title()
        )
        has_extra_params = bool(self.get_surface_geometry_params(row))
        return {
            "display_text": display_text,
            "is_changeable": not surface.is_stop,
            "has_extra_params": has_extra_params,
        }

    def _get_material_data(self, surface) -> str:
        """Gets the material string for a surface."""
        if surface.interaction_model.is_reflective:
            return "Mirror"
        mat = surface.material_post
        if isinstance(mat, IdealMaterial):
            n = mat.n(self._get_safe_primary_wavelength_value())
            # Use a tolerance for float comparison
            return "Air" if be.isclose(n, 1.0) else f"Ideal n={n:.4f}"
        return mat.name if isinstance(mat, OptilandMaterial) else "Unknown"

    def _get_semi_diameter_data(self, surface) -> str:
        """Gets the semi-diameter string for a surface."""
        if isinstance(surface.aperture, RadialAperture):
            return f"{float(surface.aperture.r_max):.4f}"
        if surface.semi_aperture is not None:
            return f"{float(surface.semi_aperture):.4f}"
        return "Auto"

    def _get_dynamic_radius_data(self, surface) -> str:
        """Gets radius-like data which depends on the surface type."""
        geo = surface.geometry
        val = float("inf")
        if surface.surface_type == "paraxial":
            val = surface.f
        elif surface.surface_type == "toroidal":
            val = getattr(geo, "R_yz", val)
        elif surface.surface_type == "biconic":
            val = getattr(geo, "Ry", val)
        else:
            val = geo.radius
        return "inf" if val == float("inf") else f"{val:.4f}"

    def _get_dynamic_conic_data(self, surface) -> str:
        """Gets conic-like data which depends on the surface type."""
        if surface.surface_type == "paraxial":
            return "N/A"

        geo = surface.geometry
        val = 0.0
        if surface.surface_type == "toroidal":
            val = getattr(geo, "k_yz", val)
        elif surface.surface_type == "biconic":
            val = getattr(geo, "ky", val)
        elif hasattr(geo, "k"):
            val = geo.k
        return f"{val:.4f}"

    def get_surface_data(self, row: int, col_idx: int):
        """Gets data for a specific surface and column using a dispatcher."""
        if not (0 <= row < self.get_surface_count()):
            return None

        surface = self._optic.surface_group.surfaces[row]

        # Dispatcher dictionary mapping column index to a handler function
        column_handlers = {
            self.COL_TYPE: lambda s: self.get_surface_type_info(row)["display_text"],
            self.COL_COMMENT: lambda s: s.comment,
            self.COL_RADIUS: self._get_dynamic_radius_data,
            self.COL_THICKNESS: self._get_thickness_data,
            self.COL_MATERIAL: self._get_material_data,
            self.COL_CONIC: self._get_dynamic_conic_data,
            self.COL_SEMI_DIAMETER: self._get_semi_diameter_data,
        }

        handler = column_handlers.get(col_idx)
        return handler(surface) if handler else None

    def _get_thickness_data(self, surface) -> str:
        """Gets the thickness string for a surface."""
        row = self._optic.surface_group.surfaces.index(surface)
        if row < self.get_surface_count() - 1:
            t = self._optic.surface_group.get_thickness(row)
            return f"{float(t[0]):.4f}" if t is not None and len(t) > 0 else "N/A"
        return "N/A"

    def _get_biconic_config(self, old_geo) -> dict:
        """Creates a config dict for a biconic surface."""
        if hasattr(old_geo, "Rx"):  # Check if converting from another biconic
            return {
                "radius_x": getattr(old_geo, "Rx", 100.0),
                "radius_y": getattr(old_geo, "Ry", 100.0),
                "conic_x": getattr(old_geo, "kx", 0.0),
                "conic_y": getattr(old_geo, "ky", 0.0),
            }
        else:  # Otherwise, use finite defaults to avoid a plane surface
            return {"radius_x": 100.0, "radius_y": 100.0}

    def _get_toroidal_config(self, old_geo) -> dict:
        """Creates a config dict for a toroidal surface."""
        if hasattr(old_geo, "R_rot"):
            return {
                "radius": getattr(old_geo, "R_rot", 100.0),
                "radius_y": getattr(old_geo, "R_yz", 100.0),
                "conic": getattr(old_geo, "k_yz", 0.0),
                "toroidal_coeffs_poly_y": getattr(old_geo, "coeffs_poly_y", []),
            }
        else:
            return {"radius": 100.0, "radius_y": 100.0}

    def _get_polynomial_config(self, old_geo) -> dict:
        """Creates a config dict for polynomial-based surfaces."""
        config = {
            "radius": getattr(old_geo, "radius", float("inf")),
            "conic": getattr(old_geo, "k", 0.0),
            "coefficients": getattr(old_geo, "c", []),
        }
        if config["radius"] == float("inf"):
            config["radius"] = 100.0  # Use a finite default to avoid a plane
        return config

    def _get_chebyshev_config(self, old_geo) -> dict:
        """Creates a config dict for a Chebyshev surface."""
        config = self._get_polynomial_config(old_geo)
        config["norm_x"] = getattr(old_geo, "norm_x", 1.0)
        config["norm_y"] = getattr(old_geo, "norm_y", 1.0)
        return config

    def _get_zernike_config(self, old_geo) -> dict:
        """Creates a config dict for a Zernike surface."""
        config = self._get_polynomial_config(old_geo)
        config["norm_radius"] = getattr(old_geo, "norm_radius", 1.0)
        return config

    def set_surface_type(self, row: int, new_type: str):
        """Sets the geometry type for a surface using a dispatcher."""
        if not (0 < row < self.get_surface_count() - 1):
            return

        new_type = new_type.lower().strip()
        if new_type not in self.AVAILABLE_SURFACE_TYPES:
            return

        old_state = self._capture_optic_state()
        try:
            surface = self._optic.surface_group.surfaces[row]
            old_geo = surface.geometry

            # Base config preserves radius and conic
            config_kwargs = {
                "radius": getattr(old_geo, "radius", float("inf")),
                "conic": getattr(old_geo, "k", 0.0),
            }

            # Map surface types to their specific configuration functions
            config_handlers = {
                "biconic": self._get_biconic_config,
                "toroidal": self._get_toroidal_config,
                "even_asphere": self._get_polynomial_config,
                "odd_asphere": self._get_polynomial_config,
                "polynomial": self._get_polynomial_config,
                "chebyshev": self._get_chebyshev_config,
                "zernike": self._get_zernike_config,
            }

            handler = config_handlers.get(new_type)
            if handler:
                config_kwargs = handler(old_geo)

            # Create the new geometry
            new_geo = GeometryFactory.create(
                surface_type=new_type, cs=old_geo.cs, **config_kwargs
            )

            surface.geometry = new_geo
            surface.surface_type = new_type
            if new_type == "paraxial" and not hasattr(surface, "f"):
                surface.f = float("inf")  # Set a default focal length

            self._optic.update()
            self._undo_redo_manager.add_state(old_state)
            self.set_modified(True)
            self.opticChanged.emit()

        except Exception as e:
            print(f"Error setting surface type: {e}")
            self._restore_optic_state(old_state)

    def _set_comment_data(self, surface, value):
        surface.comment = str(value)

    def _set_material_data(self, surface, value):
        new_material_name = str(value).strip().lower()
        if new_material_name == "mirror":
            surface.is_reflective = True
            surface.material_post = surface.material_pre or IdealMaterial(n=1.0)
        else:
            surface.is_reflective = False
            if new_material_name == "air":
                surface.material_post = IdealMaterial(n=1.0)
            else:
                try:
                    # Try to parse as an ideal material with a given index n
                    n_val = float(new_material_name)
                    surface.material_post = IdealMaterial(n=n_val)
                except ValueError:
                    # Otherwise, treat it as a catalog material name
                    surface.material_post = OptilandMaterial(name=str(value).strip())

        # Propagate the material to the next surface's material_pre
        row = self._optic.surface_group.surfaces.index(surface)
        if row + 1 < self.get_surface_count():
            next_surface = self._optic.surface_group.surfaces[row + 1]
            next_surface.material_pre = surface.material_post

    def _set_thickness_data(self, surface, value):
        row = self._optic.surface_group.surfaces.index(surface)
        if row < self.get_surface_count() - 1:
            self._optic._updater.set_thickness(float(value), row)

    def _set_semi_diameter_data(self, surface, value):
        try:
            # The backend expects diameter, so multiply the semi-diameter by 2
            surface.aperture = configure_aperture(float(value) * 2.0)
        except (ValueError, TypeError):
            surface.aperture = None

    def _set_dynamic_radius_data(self, surface, value):
        """Sets radius-like data which depends on the surface type."""
        val = float(value)
        if surface.surface_type == "paraxial":
            surface.f = val
        elif surface.surface_type == "toroidal":
            surface.geometry.R_yz = be.array(val)
            surface.geometry.c_yz = 1.0 / val if val != 0 else 0.0
        elif surface.surface_type == "biconic":
            surface.geometry.Ry = be.array(val)
            surface.geometry.cy = 1.0 / val if val != 0 else 0.0
        else:
            row = self._optic.surface_group.surfaces.index(surface)
            self._optic._updater.set_radius(val, row)

    def _set_dynamic_conic_data(self, surface, value):
        """Sets conic-like data which depends on the surface type."""
        val = float(value)
        if surface.surface_type == "paraxial":
            return  # N/A, do nothing
        elif surface.surface_type == "toroidal":
            surface.geometry.k_yz = be.array(val)
        elif surface.surface_type == "biconic":
            surface.geometry.ky = be.array(val)
        elif hasattr(surface.geometry, "k"):
            row = self._optic.surface_group.surfaces.index(surface)
            self._optic._updater.set_conic(val, row)

    def set_surface_data(self, row: int, col_idx: int, value_str: str):
        """Sets surface data for a given row and column using a dispatcher."""
        if not (0 <= row < self.get_surface_count()):
            return

        old_state = self._capture_optic_state()
        try:
            surface = self._optic.surface_group.surfaces[row]

            # Map column indices to their corresponding handler functions
            handler_map = {
                self.COL_COMMENT: self._set_comment_data,
                self.COL_MATERIAL: self._set_material_data,
                self.COL_THICKNESS: self._set_thickness_data,
                self.COL_SEMI_DIAMETER: self._set_semi_diameter_data,
                self.COL_RADIUS: self._set_dynamic_radius_data,
                self.COL_CONIC: self._set_dynamic_conic_data,
            }

            handler = handler_map.get(col_idx)
            if handler:
                # For most handlers, the value is the raw string from the UI
                # The helper function itself is responsible for parsing it
                handler(surface, value_str)

            self._optic.update()
            self._undo_redo_manager.add_state(old_state)
            self.set_modified(True)
            self.opticChanged.emit()

        except Exception as e:
            print(
                f"OpticConnector: Error setting data at ({row},{col_idx}) "
                f"to '{value_str}': {e}"
            )
            self._restore_optic_state(old_state)

    def add_surface(self, index: int = -1):
        old_state = self._capture_optic_state()
        num_rows = self.get_surface_count()
        insert_idx = num_rows - 1 if index == -1 or index >= num_rows else index
        if insert_idx <= 0:
            insert_idx = 1

        self._optic.add_surface(
            surface_type="standard",
            radius=float("inf"),
            thickness=0.0,
            material="Air",
            comment="New Surface",
            index=insert_idx,
        )
        self._optic.update()
        self._undo_redo_manager.add_state(old_state)
        self.set_modified(True)
        self.opticChanged.emit()

    def remove_surface(self, lde_row_index: int):
        if not (0 < lde_row_index < self.get_surface_count() - 1):
            print("OpticConnector: Cannot remove Object or Image surface.")
            return

        old_state = self._capture_optic_state()
        try:
            self._optic.surface_group.remove_surface(lde_row_index)
            self._optic.update()
            self._undo_redo_manager.add_state(old_state)
            self.set_modified(True)
            self.opticChanged.emit()
        except Exception:
            self._restore_optic_state(old_state)

    def undo(self):
        if self._undo_redo_manager.can_undo():
            state = self._undo_redo_manager.undo(self._capture_optic_state())
            if state:
                self._restore_optic_state(state)

    def redo(self):
        if self._undo_redo_manager.can_redo():
            state = self._undo_redo_manager.redo(self._capture_optic_state())
            if state:
                self._restore_optic_state(state)

    def _parse_param_value(self, value_str: str):
        """Safely parses a string which could be a list, tuple, or float."""
        if isinstance(value_str, str):
            value_str = value_str.strip()
            if value_str.startswith(("[", "(")):
                return ast.literal_eval(value_str)
        return float(value_str)

    def _update_biconic_geometry(self, surface, params_dict):
        """Updates or creates a biconic geometry for a surface."""
        from optiland.geometries.biconic import BiconicGeometry

        # Get existing values from the main table (Y-direction)
        radius_y = getattr(surface.geometry, "radius", float("inf"))
        conic_y = getattr(surface.geometry, "k", 0.0)

        # Get new values from the properties panel (X-direction)
        radius_x = self._parse_param_value(params_dict.get("Radius X", float("inf")))
        conic_x = self._parse_param_value(params_dict.get("Conic X", 0.0))

        # Create a new BiconicGeometry
        new_geo = BiconicGeometry(
            coordinate_system=surface.geometry.cs,
            radius_x=radius_x,
            radius_y=radius_y,
            conic_x=conic_x,
            conic_y=conic_y,
        )
        surface.geometry = new_geo

    def get_surface_geometry_params(self, row: int) -> dict:
        if not (0 < row < self.get_surface_count() - 1):
            return {}
        surface = self._optic.surface_group.surfaces[row]
        geometry = surface.geometry
        geo_class_name = geometry.__class__.__name__

        # if surface_type is biconic but geometry is Plane,
        # show biconic params anyway
        if surface.surface_type == "biconic" and geo_class_name == "Plane":
            # Return default biconic X-direction parameters that can be edited
            # (Y-direction parameters are already in the main LDE table)
            return {
                "Radius X": float("inf"),
                "Conic X": 0.0,
            }

        params = {}
        if geo_class_name in self.EXTRA_PARAM_MAP:
            for label, attr_name in self.EXTRA_PARAM_MAP[geo_class_name].items():
                if hasattr(geometry, attr_name):
                    params[label] = getattr(geometry, attr_name)
        return params

    def set_surface_geometry_params(self, row: int, params_dict: dict):
        """Sets extra geometry parameters for a surface from the properties box."""
        if not (0 < row < self.get_surface_count() - 1):
            return

        old_state = self._capture_optic_state()
        try:
            surface = self._optic.surface_group.surfaces[row]
            geometry = surface.geometry
            geo_class_name = geometry.__class__.__name__

            # Special case: converting a plane to a biconic
            if surface.surface_type == "biconic" and geo_class_name == "Plane":
                self._update_biconic_geometry(surface, params_dict)

            # General case for all other complex surfaces
            elif geo_class_name in self.EXTRA_PARAM_MAP:
                for label, value_str in params_dict.items():
                    attr_name = self.EXTRA_PARAM_MAP[geo_class_name].get(label)
                    if attr_name and hasattr(geometry, attr_name):
                        try:
                            new_value = self._parse_param_value(value_str)
                            setattr(geometry, attr_name, be.array(new_value))

                            # Handle dependent properties
                            if (
                                geo_class_name == "BiconicGeometry"
                                and attr_name == "Rx"
                            ) or (
                                geo_class_name == "ToroidalGeometry"
                                and attr_name == "R_rot"
                            ):
                                geometry.radius = be.array(new_value)

                        except (ValueError, SyntaxError):
                            continue  # Ignore invalid values

            self._optic.update()
            self._undo_redo_manager.add_state(old_state)
            self.set_modified(True)
            self.opticChanged.emit()

        except Exception as e:
            print(f"Error setting geometry params: {e}")
            self._restore_optic_state(old_state)

    def get_field_options(self):
        if not self._optic or self._optic.fields.num_fields == 0:
            return [("all", "'all'")]
        options = [("all", "'all'")]
        field_coords = self._optic.fields.get_field_coords()
        for i, field_tuple in enumerate(field_coords):
            hx, hy = field_tuple[0], field_tuple[1]
            display_name = f"Field {i + 1}: ({hx:.3f}, {hy:.3f})"
            value_str = f"[({hx}, {hy})]"
            options.append((display_name, value_str))
        return options

    def get_wavelength_options(self):
        if not self._optic or self._optic.wavelengths.num_wavelengths == 0:
            return [("all", "'all'"), ("primary", "'primary'")]
        options = [("all", "'all'"), ("primary", "'primary'")]
        wavelength_values = self._optic.wavelengths.get_wavelengths()
        for wl_value in wavelength_values:
            display_name = f"{wl_value:.4f} µm"
            value_str = f"[{wl_value}]"
            options.append((display_name, value_str))
        return options
        return options<|MERGE_RESOLUTION|>--- conflicted
+++ resolved
@@ -145,11 +145,7 @@
 
     def _create_new_optic_structure(self, optic: Optic):
         """Creates a default 3-surface structure for a new optic."""
-<<<<<<< HEAD
-        optic.surface_group._surfaces.clear()
-=======
         optic.surface_group.clear()
->>>>>>> 649a4f80
         optic.wavelengths.wavelengths.clear()
         optic.add_surface(
             index=0,
@@ -185,11 +181,7 @@
         """Ensures a loaded or modified optic has a valid basic structure."""
         if optic.surface_group.num_surfaces < 2:
             # If the system is invalid, reset it to a minimal default
-<<<<<<< HEAD
-            optic.surface_group._surfaces.clear()
-=======
             optic.surface_group.clear()
->>>>>>> 649a4f80
             optic.add_surface(
                 surface_type="standard",
                 radius=float("inf"),
