"""Defines the main analysis panel for the Optiland GUI.

This module contains the `AnalysisPanel` widget, which is the primary interface
for performing and visualizing optical analyses such as spot diagrams, ray fans,
and MTF plots. It handles dynamic settings generation, plot display, and user
interactions for all supported analysis types.

Author: Manuel Fragata Mendes, 2025
"""

<<<<<<< HEAD
from __future__ import annotations

=======
import ast
>>>>>>> fcf7911a
import contextlib
import copy
import inspect
import json
from typing import TYPE_CHECKING

import matplotlib.pyplot as plt
import numpy as np
from matplotlib.backends.backend_qtagg import FigureCanvasQTAgg as FigureCanvas
from matplotlib.backends.backend_qtagg import NavigationToolbar2QT as NavigationToolbar
from matplotlib.figure import Figure
from PySide6.QtCore import Qt, QTimer, Slot
from PySide6.QtGui import QIcon
from PySide6.QtWidgets import (
    QCheckBox,
    QComboBox,
    QDoubleSpinBox,
    QFileDialog,
    QFormLayout,
    QFrame,
    QHBoxLayout,
    QLabel,
    QLineEdit,
    QMenu,
    QMessageBox,
    QPushButton,
    QScrollArea,
    QSizePolicy,
    QSpacerItem,
    QSpinBox,
    QTextEdit,
    QVBoxLayout,
    QWidget,
)

from optiland.analysis import (
    Distortion,
    EncircledEnergy,
    FieldCurvature,
    FieldIncidentAngleVsHeight,
    GridDistortion,
    PupilAberration,
    PupilIncidentAngleVsHeight,
    RayFan,
    RmsSpotSizeVsField,
    RmsWavefrontErrorVsField,
    SpotDiagram,
    ThroughFocusSpotDiagram,
    YYbar,
)
from optiland.mtf import FFTMTF, GeometricMTF

from . import gui_plot_utils

if TYPE_CHECKING:
    from .optiland_connector import OptilandConnector


class CustomMatplotlibToolbar(NavigationToolbar):
    """A custom Matplotlib toolbar with styleable buttons.

    This toolbar assigns unique object names to its buttons, allowing them to be
    styled individually using Qt Style Sheets (QSS). This is useful for creating
    a consistent look and feel that matches the application's theme.

    Args:
        canvas: The Matplotlib canvas to which this toolbar is attached.
        parent: The parent widget.
    """

    def __init__(self, canvas, parent=None):
        super().__init__(canvas, parent, coordinates=False)

        # Assign unique object names to each tool button
        for action in self.actions():
            tooltip = action.toolTip()
            if tooltip:
                action_id = tooltip.split(" ")[0].replace("(", "").replace(")", "")
                button_widget = self.widgetForAction(action)
                if button_widget:
                    button_widget.setObjectName(f"MPL{action_id}Button")


class AnalysisPanel(QWidget):
    """A comprehensive panel for running and displaying various optical analyses.

    This widget serves as the main user interface for all optical analysis tasks.
    It features a dropdown to select the analysis type, a central area for
    displaying plots and results, and a collapsible side panel for configuring
    analysis-specific settings. It also includes controls for running, stopping,
    and managing analysis results.

    Attributes:
        ANALYSIS_MAP (dict): A mapping from analysis names to their corresponding
                             classes in the `optiland.analysis` module.
        connector (OptilandConnector): An object that handles communication with
                                       the main Optiland backend.
        current_theme (str): The name of the current UI theme (e.g., "dark").
        analysis_results_pages (list): A cache for storing generated plot pages.
        current_plot_page_index (int): The index of the currently displayed plot page.
    """

    ANALYSIS_MAP = {
        "Spot Diagram": SpotDiagram,
        "Ray Fan": RayFan,
        "Angle vs Height (Scan Pupil)": PupilIncidentAngleVsHeight,
        "Angle vs Height (Scan Field)": FieldIncidentAngleVsHeight,
        "Distortion Plot": Distortion,
        "Grid Distortion": GridDistortion,
        "Field Curvature": FieldCurvature,
        "Encircled Energy": EncircledEnergy,
        "RMS Spot Size vs Field": RmsSpotSizeVsField,
        "RMS Wavefront Error vs Field": RmsWavefrontErrorVsField,
        "Through-Focus Spot Diagram": ThroughFocusSpotDiagram,
        # "Incoherent Irradiance": IncoherentIrradiance,
        "Pupil Aberration": PupilAberration,
        "Geometric MTF": GeometricMTF,
        "FFT MTF": FFTMTF,
        "YYbar": YYbar,
    }

    def __init__(self, connector: OptilandConnector, parent=None):
        """Initializes the AnalysisPanel."""
        super().__init__(parent)
        self._init_attributes(connector)
        self._setup_main_layout()

        self._setup_top_bar()
        self._setup_main_content_area()
        self._setup_log_area()

        self._connect_signals()
        self._set_initial_state()

    def _init_attributes(self, connector):
        """Initializes instance attributes."""
        self.current_theme = "dark"
        self.connector = connector
        self.setWindowTitle("Analysis")
        self.setObjectName("AnalysisPanel")
        gui_plot_utils.apply_gui_matplotlib_styles()

        self.analysis_results_pages = []
        self.current_plot_page_index = -1
        self.active_mpl_canvas_widget = None
        self.active_mpl_toolbar_widget = None
        self.motion_notify_cid = None
        self.current_settings_widgets = {}

    def _setup_main_layout(self):
        """Sets up the main QVBoxLayout for the panel."""
        self.main_layout = QVBoxLayout(self)
        self.main_layout.setContentsMargins(10, 10, 10, 10)
        self.main_layout.setSpacing(10)

    def _setup_top_bar(self):
        """Creates the top bar with analysis selection and control buttons."""
        top_bar_layout = QHBoxLayout()
        top_bar_layout.addWidget(QLabel("Analysis Type:"))
        self.analysisTypeCombo = QComboBox()
        self.analysisTypeCombo.addItems(list(self.ANALYSIS_MAP.keys()))
        self.analysisTypeCombo.setObjectName("AnalysisTypeCombo")
        top_bar_layout.addWidget(self.analysisTypeCombo)
        top_bar_layout.addSpacerItem(
            QSpacerItem(
                20, 20, QSizePolicy.Policy.Expanding, QSizePolicy.Policy.Minimum
            )
        )

        self.btnRun = QPushButton()
        self.btnRun.setObjectName("RunAnalysisButton")
        self.btnRun.setToolTip("Run Selected Analysis")
        self.btnRun.setFixedSize(25, 25)
        self.btnRunAll = QPushButton()
        self.btnRunAll.setObjectName("RunAllAnalysisButton")
        self.btnRunAll.setFixedSize(25, 25)
        self.btnStop = QPushButton()
        self.btnStop.setObjectName("StopAnalysisButton")
        self.btnStop.setToolTip("Stop Analysis")
        self.btnStop.setFixedSize(25, 25)

        top_bar_layout.addWidget(self.btnRun)
        top_bar_layout.addWidget(self.btnRunAll)
        top_bar_layout.addWidget(self.btnStop)
        self.main_layout.addLayout(top_bar_layout)

    def _setup_main_content_area(self):
        """Sets up the central area containing the plot and settings panels."""
        main_separator_line = QFrame()
        main_separator_line.setObjectName("MainSeparatorLine")
        main_separator_line.setFrameShape(QFrame.Shape.HLine)
        main_separator_line.setFrameShadow(QFrame.Shadow.Sunken)
        self.main_layout.addWidget(main_separator_line)

        main_content_layout = QHBoxLayout()
        main_content_layout.setSpacing(10)

        self.resize_timer = QTimer(self)
        self.resize_timer.setSingleShot(True)
        self.resize_timer.setInterval(100)
        self.resize_timer.timeout.connect(self.handle_resize_finished)

        self._setup_plot_display_frame(main_content_layout)
        self._setup_settings_panel(main_content_layout)

        self.main_layout.addLayout(main_content_layout, 1)

    def _setup_plot_display_frame(self, parent_layout):
        """Creates the plot display frame, including its title bar and content area."""
        self.plot_display_frame = QFrame()
        self.plot_display_frame.setObjectName("PlotDisplayFrame")
        plot_display_frame_layout = QVBoxLayout(self.plot_display_frame)
        plot_display_frame_layout.setContentsMargins(5, 5, 5, 5)

        # Plot area title bar
        self._setup_plot_title_bar(plot_display_frame_layout)

        # Separator line
        title_plot_separator_line = QFrame()
        title_plot_separator_line.setFrameShape(QFrame.Shape.HLine)
        plot_display_frame_layout.addWidget(title_plot_separator_line)

        # Plot content and pagination
        self._setup_plot_content_area(plot_display_frame_layout)

        parent_layout.addWidget(self.plot_display_frame, 3)

    def _setup_plot_title_bar(self, parent_layout):
        """Creates the title bar for the plot area."""
        self.plot_area_title_bar_layout = QHBoxLayout()
        self.plotTitleLabel = QLabel("No Analysis Run")
        self.plotTitleLabel.setObjectName("PlotTitleLabel")
        self.plot_area_title_bar_layout.addWidget(self.plotTitleLabel)

        self.mpl_toolbar_in_titlebar_container = QWidget()
        self.mpl_toolbar_in_titlebar_container.setObjectName(
            "MPLToolbarInTitlebarContainer"
        )
        self.mpl_toolbar_in_titlebar_layout = QHBoxLayout(
            self.mpl_toolbar_in_titlebar_container
        )
        self.mpl_toolbar_in_titlebar_layout.setContentsMargins(0, 0, 0, 0)
        self.plot_area_title_bar_layout.addWidget(
            self.mpl_toolbar_in_titlebar_container
        )
        self.mpl_toolbar_in_titlebar_container.setVisible(False)
        self.plot_area_title_bar_layout.addStretch()

        self.btnRefreshPlot = QPushButton()
        self.btnRefreshPlot.setObjectName("RefreshPlotButton")
        self.btnRefreshPlot.setFixedSize(25, 25)
        self.plot_area_title_bar_layout.addWidget(self.btnRefreshPlot)

        self.toggleSettingsButton = QPushButton()
        self.toggleSettingsButton.setObjectName("ToggleSettingsButton")
        self.toggleSettingsButton.setFixedSize(25, 25)
        self.plot_area_title_bar_layout.addWidget(self.toggleSettingsButton)

        parent_layout.addLayout(self.plot_area_title_bar_layout)

    def _setup_plot_content_area(self, parent_layout):
        """Creates the main plot content area, info labels, and page buttons."""
        plot_content_and_pages_layout = QHBoxLayout()
        plot_content_and_pages_layout.setContentsMargins(0, 0, 0, 0)

        plot_and_info_widget = QWidget()
        plot_and_info_layout = QVBoxLayout(plot_and_info_widget)
        plot_and_info_layout.setContentsMargins(0, 0, 0, 0)

        self.plot_container_widget = QWidget()
        self.plot_container_widget.setObjectName("PlotContainerWidget")
        self.plot_container_widget.setSizePolicy(
            QSizePolicy.Policy.Expanding, QSizePolicy.Policy.Expanding
        )
        plot_and_info_layout.addWidget(self.plot_container_widget, 1)

        self.cursor_coord_label = QLabel("", self.plot_container_widget)
        self.cursor_coord_label.setObjectName("CursorCoordLabel")
        self.cursor_coord_label.setStyleSheet(
            "background-color:rgba(0,0,0,0.65);"
            "color:white;padding:2px 4px;border-radius:3px;"
        )
        self.cursor_coord_label.setVisible(False)
        self.cursor_coord_label.setAttribute(
            Qt.WidgetAttribute.WA_TransparentForMouseEvents
        )

        self.dataInfoLabel = QLabel("Data Analysis info will appear here.")
        self.dataInfoLabel.setObjectName("DataInfoLabel")
        plot_and_info_layout.addWidget(self.dataInfoLabel)

        plot_content_and_pages_layout.addWidget(plot_and_info_widget, 1)

        self._setup_pagination_controls(plot_content_and_pages_layout)

        parent_layout.addLayout(plot_content_and_pages_layout, 1)

    def _setup_pagination_controls(self, parent_layout):
        """Creates the vertical pagination buttons on the right of the plot."""
        self.page_buttons_scroll_area = QScrollArea()
        self.page_buttons_scroll_area.setObjectName("PageButtonsScrollArea")
        self.page_buttons_scroll_area.setWidgetResizable(True)
        self.page_buttons_scroll_area.setFixedWidth(30)
        self.page_buttons_scroll_area.setHorizontalScrollBarPolicy(
            Qt.ScrollBarAlwaysOff
        )

        page_buttons_container_widget = QWidget()
        self.vertical_page_buttons_layout = QVBoxLayout(page_buttons_container_widget)
        self.vertical_page_buttons_layout.setAlignment(Qt.AlignmentFlag.AlignTop)
        self.page_buttons_scroll_area.setWidget(page_buttons_container_widget)

        parent_layout.addWidget(self.page_buttons_scroll_area)

    def _setup_settings_panel(self, parent_layout):
        """Creates the collapsible settings panel on the right."""
        self.settings_area_widget = QWidget()
        self.settings_area_widget.setObjectName("SettingsArea")
        self.settings_area_widget.setFixedWidth(250)
        settings_layout = QVBoxLayout(self.settings_area_widget)
        settings_layout.setContentsMargins(5, 5, 5, 5)
        settings_layout.addWidget(QLabel("Analysis Settings"))

        self.settings_scroll_area = QScrollArea()
        self.settings_scroll_area.setWidgetResizable(True)
        self.settingsContentWidget = QWidget()
        self.settings_form_layout = QFormLayout(self.settingsContentWidget)
        self.settings_scroll_area.setWidget(self.settingsContentWidget)
        settings_layout.addWidget(self.settings_scroll_area, 1)

        settings_button_layout = QHBoxLayout()
        self.btnApplySettings = QPushButton()
        self.btnApplySettings.setObjectName("ApplySettingsButton")
        self.btnApplySettings.setToolTip("Apply current settings and rerun analysis")
        settings_button_layout.addWidget(self.btnApplySettings)

        self.btnSaveSettings = QPushButton()
        self.btnSaveSettings.setObjectName("SaveSettingsButton")
        self.btnSaveSettings.setToolTip("Save current analysis settings to a file")
        settings_button_layout.addWidget(self.btnSaveSettings)

        self.btnLoadSettings = QPushButton()
        self.btnLoadSettings.setObjectName("LoadSettingsButton")
        self.btnLoadSettings.setToolTip("Load analysis settings from a file")
        settings_button_layout.addWidget(self.btnLoadSettings)

        settings_layout.addLayout(settings_button_layout)
        parent_layout.addWidget(self.settings_area_widget, 1)

    def _setup_log_area(self):
        """Creates the log text area at the bottom."""
        self.logArea = QTextEdit()
        self.logArea.setObjectName("LogArea")
        self.logArea.setReadOnly(True)
        self.logArea.setFixedHeight(60)
        self.main_layout.addWidget(self.logArea)

    def _connect_signals(self):
        """Connects all widget signals to their corresponding slots."""
        self.btnRun.clicked.connect(self.run_analysis_slot)
        self.btnRunAll.clicked.connect(self.run_all_analysis_slot)
        self.btnStop.clicked.connect(self.stop_analysis_slot)
        self.analysisTypeCombo.currentTextChanged.connect(self.on_analysis_type_changed)
        self.toggleSettingsButton.clicked.connect(self.toggle_settings_panel_slot)
        self.btnRefreshPlot.clicked.connect(self._refresh_current_plot_page_slot)
        self.btnApplySettings.clicked.connect(
            self._apply_settings_and_rerun_analysis_slot
        )
        self.btnSaveSettings.clicked.connect(self._save_analysis_settings_slot)
        self.btnLoadSettings.clicked.connect(self._load_analysis_settings_slot)

    def _set_initial_state(self):
        """Sets the initial visibility and state of widgets."""
        self.update_theme_icons()
        self.on_analysis_type_changed(self.analysisTypeCombo.currentText())
        self.update_pagination_ui()
        self.display_plot_page(self.current_plot_page_index)
        self.settings_area_widget.setVisible(False)

    def _clear_layout(self, layout_to_clear):
        """Recursively clears all widgets and sub-layouts from a given layout.

        This utility function is used to safely remove all items from a layout,
        ensuring that widgets are properly deleted and disconnected from signals
        to prevent memory leaks.

        Args:
            layout_to_clear: The QLayout object to be cleared.
        """
        if layout_to_clear is not None:
            while layout_to_clear.count():
                item = layout_to_clear.takeAt(0)
                widget = item.widget()
                if widget is not None:
                    if isinstance(widget, FigureCanvas):
                        if (
                            hasattr(widget, "_motion_notify_cid")
                            and widget._motion_notify_cid is not None
                        ):
                            with contextlib.suppress(TypeError):
                                widget.mpl_disconnect(widget._motion_notify_cid)
                            widget._motion_notify_cid = None
                        plt.close(widget.figure)
                    widget.setParent(None)
                    widget.deleteLater()
                else:
                    sub_layout = item.layout()
                    if sub_layout is not None:
                        self._clear_layout(sub_layout)

    def _add_setting_widget(self, param_name, param_info, default_value_override=None):
        """Adds a settings widget to the form layout for a given parameter.

        This function dynamically creates a UI widget (e.g., QSpinBox, QComboBox)
        based on the type annotation and default value of an analysis parameter.
        It handles various types like int, float, bool, str, and enums (Literals).

        Args:
            param_name (str): The name of the parameter.
            param_info (dict): A dictionary containing parameter details like
                               'annotation' and 'default' value.
            default_value_override: A value to use instead of the default from
                                    `param_info`.
        """
        label_text = param_name.replace("_", " ").title() + ":"
        default_value = (
            param_info.get("default")
            if default_value_override is None
            else default_value_override
        )
        annotation = param_info.get("annotation")
        widget = None

        if annotation is inspect.Parameter.empty or annotation is None:
            if isinstance(default_value, bool):
                annotation = bool
            elif isinstance(default_value, int):
                annotation = int
            elif isinstance(default_value, float):
                annotation = float
            elif isinstance(default_value, str):
                annotation = str
        if param_name == "max_freq":
            annotation = str
        if param_name == "grid_size":
            annotation = int

        # --- Logic for creating dropdowns for fields and wavelengths ---
        if param_name == "fields":
            widget = QComboBox()
            options = self.connector.get_field_options()
            for display_name, value_str in options:
                widget.addItem(display_name, userData=value_str)
            all_index = widget.findText("all")
            if all_index != -1:
                widget.setCurrentIndex(all_index)

        elif param_name in ["wavelengths", "wavelength"]:
            widget = QComboBox()
            label_text = "Wavelengths:"
            options = self.connector.get_wavelength_options()
            for display_name, value_str in options:
                widget.addItem(display_name, userData=value_str)
            default_index = widget.findText(str(default_value))
            if default_index != -1:
                widget.setCurrentIndex(default_index)

        elif param_name == "axis":
            widget = QComboBox()
            widget.addItems(["Y-Axis (1)", "X-Axis (0)"])
            if default_value is not None:
                widget.setCurrentIndex(0 if default_value == 1 else 1)

        elif annotation is int:
            widget = QSpinBox()
            ranges = {
                "num_rays": (1, 10000000),
                "num_points": (1, 10000000),
                "num_rings": (1, 1024),
                "num_fields": (1, 1024),
                "num_steps": (1, 51),
                "surface_idx": (-100, 100),
                "detector_surface": (-100, 100),
                "grid_size": (32, 8192),
            }
            min_v, max_v = ranges.get(param_name, (-1000000, 1000000))
            step_v = 32 if param_name == "grid_size" else 1
            widget.setRange(min_v, max_v)
            widget.setSingleStep(step_v)
            if param_name == "num_steps" and default_value and default_value % 2 == 0:
                default_value += 1
            if param_name == "grid_size" and default_value_override is None:
                default_value = 128
            widget.setValue(int(default_value) if default_value is not None else 0)

        elif annotation is float:
            widget = QDoubleSpinBox()
            widget.setDecimals(4)
            widget.setRange(-1e9, 1e9)
            widget.setSingleStep(0.01 if "delta_focus" in param_name else 0.1)
            widget.setValue(float(default_value) if default_value is not None else 0.0)

        elif annotation is bool:
            widget = QCheckBox(param_name.replace("_", " ").title())
            widget.setChecked(
                bool(default_value) if default_value is not None else False
            )
            label_text = ""

        elif "Literal" in str(annotation):
            from typing import get_args

            options = get_args(annotation)
            if options:
                widget = QComboBox()
                widget.addItems([str(opt) for opt in options])
                if str(default_value) in [str(o) for o in options]:
                    widget.setCurrentText(str(default_value))

        elif annotation is str:
            combo_options = {
                "distribution": [
                    "hexapolar",
                    "grid",
                    "random",
                    "ring",
                    "line_x",
                    "line_y",
                    "gaussian",
                    "uniform",
                ],
                "coordinates": ["local", "global"],
                "distortion_type": ["f-tan", "f-theta"],
                "cmap": ["inferno", "viridis", "plasma", "magma", "gray", "jet"],
            }
            if param_name in combo_options:
                widget = QComboBox()
                widget.addItems(combo_options[param_name])
                widget.setCurrentText(
                    str(default_value) if default_value else widget.itemText(0)
                )
            else:
                widget = QLineEdit()
                widget.setText(str(default_value) if default_value is not None else "")

        elif annotation is tuple or isinstance(default_value, tuple):
            if param_name in ["field", "pupil"]:
                label_text = f"Fixed {param_name.title()} (Hx, Hy):"
                widget = QLineEdit(
                    ", ".join(map(str, default_value)) if default_value else "0, 0"
                )
                widget.setPlaceholderText("e.g., 0, 0.5")
            else:
                widget = QLineEdit(
                    ",".join(map(str, default_value)) if default_value else ""
                )
                widget.setPlaceholderText("e.g., 128,128")

        if widget:
            if isinstance(widget, QCheckBox):
                self.settings_form_layout.addRow(widget)
            else:
                self.settings_form_layout.addRow(QLabel(label_text), widget)
            self.current_settings_widgets[param_name] = widget
        else:
            print(f"Warning: No widget for '{param_name}' (annotation: {annotation})")

    def _update_settings_ui(self, analysis_name: str):
        """Updates the settings panel with widgets for the selected analysis.

        This method clears the existing settings widgets and dynamically populates
        the settings panel with new widgets appropriate for the selected analysis
        type. It inspects the `__init__` and `view` methods of the analysis class
        to determine which parameters need a UI control.

        Args:
            analysis_name: The name of the analysis to create a settings UI for.
        """
        while self.settings_form_layout.rowCount() > 0:
            self.settings_form_layout.removeRow(0)
        self.current_settings_widgets.clear()

        analysis_class = self.ANALYSIS_MAP.get(analysis_name)
        if not analysis_class:
            self.settings_form_layout.addRow(QLabel("No settings available."))
            return

        init_params = gui_plot_utils.get_analysis_parameters(analysis_class)
        # Known view args to add controls for if not in constructor
        view_arg_defaults = {
            "add_airy_disk": (bool, False),
            "cmap": (str, "inferno"),
            "normalize": (bool, True),
            "cross_section": (str, ""),
        }

        # Add constructor params
        for param_name, param_info in init_params.items():
            self._add_setting_widget(param_name, param_info)

        # Add controls for known view args if the analysis class has 'view'
        # and the arg is not already in __init__
        if hasattr(analysis_class, "view") and callable(analysis_class.view):
            view_sig = inspect.signature(analysis_class.view)
            for view_arg, (v_type, v_default) in view_arg_defaults.items():
                if view_arg in view_sig.parameters and view_arg not in init_params:
                    self._add_setting_widget(
                        view_arg, {"default": v_default, "annotation": v_type}
                    )

        self.settings_form_layout.addItem(
            QSpacerItem(20, 0, QSizePolicy.Policy.Minimum, QSizePolicy.Policy.Expanding)
        )

    @Slot(str)
    def on_analysis_type_changed(self, analysis_name: str):
        """Handles the change of the selected analysis type.

        This slot is connected to the `currentTextChanged` signal of the
        analysis type combo box. It updates the settings UI to reflect the
        parameters of the newly selected analysis.

        Args:
            analysis_name: The new analysis name selected in the combo box.
        """
        self._update_settings_ui(analysis_name)
        if self.current_plot_page_index == -1 or not self.analysis_results_pages:
            self.plotTitleLabel.setText(analysis_name)

    def update_theme_icons(self, theme="dark"):
        """Updates all icons in the panel to match the specified theme.

        This function ensures that the UI icons are consistent with the current
        application theme (e.g., "dark" or "light"). It loads the appropriate
        icon assets from the resource file.

        Args:
            theme (str): The name of the theme to apply, typically "dark" or "light".
        """

        theme_name = "dark" if "dark" in theme.lower() else "light"

        self.current_theme = theme_name
        refresh_icon_path = f":/icons/{self.current_theme}/refresh.svg"
        self.btnRefreshPlot.setIcon(QIcon(refresh_icon_path))
        settings_icon_path = f":/icons/{self.current_theme}/settings.svg"
        self.toggleSettingsButton.setIcon(QIcon(settings_icon_path))
        self.btnRun.setIcon(QIcon(f":/icons/{theme_name}/run.svg"))
        self.btnStop.setIcon(QIcon(f":/icons/{theme_name}/stop.svg"))
        self.btnRunAll.setIcon(QIcon(f":/icons/{theme_name}/run_all.svg"))
        self.btnApplySettings.setIcon(QIcon(f":/icons/{theme_name}/check_apply.svg"))
        self.btnSaveSettings.setIcon(QIcon(f":/icons/{theme_name}/save_settings.svg"))
        self.btnLoadSettings.setIcon(QIcon(f":/icons/{theme_name}/load_settings.svg"))

    def update_pagination_ui(self):
        self._clear_layout(self.vertical_page_buttons_layout)
        for i, _page_data in enumerate(self.analysis_results_pages):
            btn_page = QPushButton(str(i + 1))
            btn_page.setObjectName(f"PageButton_{i + 1}")
            btn_page.setCheckable(True)
            btn_page.setChecked(i == self.current_plot_page_index)
            btn_page.clicked.connect(
                lambda checked=False, index=i: self.switch_plot_page(index)
            )
            btn_page.setContextMenuPolicy(Qt.CustomContextMenu)
            btn_page.customContextMenuRequested.connect(
                lambda pos, index=i, btn=btn_page: self._show_page_button_context_menu(
                    pos, btn, index
                )
            )
            self.vertical_page_buttons_layout.addWidget(btn_page)
        self.vertical_page_buttons_layout.addStretch()

    def _show_page_button_context_menu(self, position, button, page_index):
        """Creates and shows the right-click menu for a page button."""
        menu = QMenu()
        clone_action = menu.addAction("Clone Analysis")
        undock_action = menu.addAction("Undock (WIP)")
        undock_action.setEnabled(False)

        action = menu.exec(button.mapToGlobal(position))

        if action == clone_action:
            self._clone_analysis_page(page_index)

    def _clone_analysis_page(self, page_index):
        """Clones an existing analysis page."""
        if not (0 <= page_index < len(self.analysis_results_pages)):
            return

        original_page_data = self.analysis_results_pages[page_index]
        cloned_page_data = {
            "name": original_page_data["name"],
            "analysis_instance": copy.deepcopy(original_page_data["analysis_instance"]),
            "plot_type": original_page_data["plot_type"],
            "view_args": copy.deepcopy(original_page_data["view_args"]),
            "constructor_args_used": copy.deepcopy(
                original_page_data["constructor_args_used"]
            ),
            "figsize": original_page_data.get("figsize"),
        }

        self.analysis_results_pages.append(cloned_page_data)
        self.update_pagination_ui()
        self.switch_plot_page(len(self.analysis_results_pages) - 1)
        self.logArea.append("Analysis cloned successfully.")

    def resizeEvent(self, event):
        """Restarts a timer every time the window is resized."""
        super().resizeEvent(event)
        self.resize_timer.start()

    def handle_resize_finished(self):
        """
        Called after the user has finished resizing the window.
        Applies tight_layout to the current plot.
        """
        if self.active_mpl_canvas_widget:
            try:
                self.active_mpl_canvas_widget.figure.tight_layout()
                self.active_mpl_canvas_widget.draw_idle()
            except Exception as e:
                print(f"Error applying tight_layout on resize: {e}")

    def switch_plot_page(self, page_index):
        if 0 <= page_index < len(self.analysis_results_pages):
            self.current_plot_page_index = page_index
            self.update_pagination_ui()
            self.display_plot_page(page_index)
            self.logArea.append(
                f"Switched to page {page_index + 1}: "
                "{page_data.get('name', 'Analysis')}"
            )
        else:
            self.current_plot_page_index = -1
            self.update_pagination_ui()
            self.display_plot_page(-1)
            self._update_settings_ui(self.analysisTypeCombo.currentText())

    def on_mouse_move_on_plot(self, event):
        if event.inaxes and self.active_mpl_canvas_widget:
            x_coord = f"{event.xdata:.6f}" if event.xdata is not None else "---"
            y_coord = f"{event.ydata:.6f}" if event.ydata is not None else "---"
            self.cursor_coord_label.setText(f"(x, y) = ({x_coord}, {y_coord})")
            self.cursor_coord_label.adjustSize()
            self.cursor_coord_label.move(5, 5)
            self.cursor_coord_label.setVisible(True)
            self.cursor_coord_label.raise_()
        elif self.active_mpl_canvas_widget:
            self.cursor_coord_label.setVisible(False)

    def _cleanup_plot_area(self):
        """Disconnects events, removes old widgets, and clears the plot layout."""
        # Disconnect any previously connected event handlers
        if self.active_mpl_canvas_widget and hasattr(
            self.active_mpl_canvas_widget, "_event_cids"
        ):
            for cid in self.active_mpl_canvas_widget._event_cids:
                with contextlib.suppress(TypeError, RuntimeError):
                    self.active_mpl_canvas_widget.mpl_disconnect(cid)
            self.active_mpl_canvas_widget._event_cids = []

        # Clean up old UI widgets
        if self.active_mpl_toolbar_widget:
            self.mpl_toolbar_in_titlebar_layout.removeWidget(
                self.active_mpl_toolbar_widget
            )
            self.active_mpl_toolbar_widget.deleteLater()
            self.active_mpl_toolbar_widget = None

        self.mpl_toolbar_in_titlebar_container.setVisible(False)
        self.cursor_coord_label.setVisible(False)

        # Clear the main plot container layout
        plot_content_area_layout = self.plot_container_widget.layout()
        if plot_content_area_layout:
            self._clear_layout(plot_content_area_layout)
        else:
            plot_content_area_layout = QVBoxLayout(self.plot_container_widget)
            self.plot_container_widget.setLayout(plot_content_area_layout)

        self.active_mpl_canvas_widget = None
        return plot_content_area_layout

    def _populate_settings_from_page_data(self, page_data):
        """Updates the settings UI widgets with values from a saved analysis page."""
        page_args = {
            **page_data.get("constructor_args_used", {}),
            **page_data.get("view_args", {}),
        }
        for param_name, widget in self.current_settings_widgets.items():
            if param_name not in page_args:
                continue

            val = page_args[param_name]
            if isinstance(widget, (QSpinBox | QDoubleSpinBox)):
                widget.setValue(val)
            elif isinstance(widget, QCheckBox):
                widget.setChecked(bool(val))
            elif isinstance(widget, QLineEdit):
                widget.setText(
                    ", ".join(map(str, val)) if isinstance(val, tuple) else str(val)
                )
            elif isinstance(widget, QComboBox):
                # Handle special dropdowns that store data
                if param_name in ["fields", "wavelengths", "wavelength"]:
                    found_index = -1
                    for i in range(widget.count()):
                        # Safely evaluate the item data before comparing
                        item_data_str = widget.itemData(i)
                        if not item_data_str:
                            continue

                        try:
                            item_data_obj = ast.literal_eval(item_data_str)
                            if item_data_obj == val:
                                found_index = i
                                break
                        except (ValueError, SyntaxError):
                            # Log the error or handle cases where data might be invalid
                            print(
                                f"Warning: Could not parse item data '{item_data_str}' "
                                f"for widget '{param_name}'."
                            )
                            continue

                    if found_index != -1:
                        widget.setCurrentIndex(found_index)
                # Handle simple index-based or text-based dropdowns
                elif param_name == "axis":
                    widget.setCurrentIndex(0 if val == 1 else 1)
                else:
                    widget.setCurrentText(str(val))

    def _create_new_plot_canvas(self, page_data):
        """Creates a new FigureCanvas and connects mouse interaction events."""
        fig = Figure(figsize=page_data.get("figsize", (7, 5)), dpi=100)
        canvas = FigureCanvas(fig)
        canvas.setFocusPolicy(Qt.FocusPolicy.ClickFocus | Qt.FocusPolicy.StrongFocus)
        canvas.setFocus()

        # Connect events and store their IDs for later disconnection
        cids = [
            canvas.mpl_connect("scroll_event", self.on_scroll_zoom),
            canvas.mpl_connect("motion_notify_event", self.on_mouse_move_on_plot),
            canvas.mpl_connect("button_press_event", self.on_plot_double_click),
        ]
        canvas._event_cids = cids
        return canvas

    def _draw_plot_on_canvas(self, analysis_instance, canvas, view_args):
        """Invokes the analysis's view method to draw the plot on the canvas."""
        axs = analysis_instance.view(fig_to_plot_on=canvas.figure, **view_args)

        # Add summary text overlay if available
        if hasattr(analysis_instance, "get_summary_text"):
            summary_text = analysis_instance.get_summary_text()
            ax_to_use = None
            if isinstance(axs, np.ndarray):
                ax_to_use = axs.flatten()[-1]
            elif isinstance(axs, plt.Axes):
                ax_to_use = axs

            if ax_to_use:
                props = dict(boxstyle="round,pad=0.4", facecolor="black", alpha=0.6)
                ax_to_use.text(
                    0.97,
                    0.03,
                    summary_text,
                    transform=ax_to_use.transAxes,
                    fontsize=7,
                    verticalalignment="bottom",
                    horizontalalignment="right",
                    bbox=props,
                    color="white",
                )

        canvas.figure.tight_layout(rect=[0, 0.05, 1, 1])

    def _setup_plot_toolbar(self, canvas):
        """Creates and attaches a new custom Matplotlib toolbar."""
        self.active_mpl_toolbar_widget = CustomMatplotlibToolbar(
            canvas, self.mpl_toolbar_in_titlebar_container
        )
        self.mpl_toolbar_in_titlebar_layout.addWidget(self.active_mpl_toolbar_widget)
        self.mpl_toolbar_in_titlebar_container.setVisible(True)

    def _display_placeholder(self, layout):
        """Displays a placeholder message when no analysis is selected."""
        self.plotTitleLabel.setText("No Analysis Selected")
        self.dataInfoLabel.setText("Run an analysis to see results.")
        layout.addWidget(QLabel("Select or Run an Analysis"))
        self._update_settings_ui(self.analysisTypeCombo.currentText())

    def display_plot_page(self, page_index):
        """
        Displays a specific analysis result page, orchestrating
        UI cleanup and redrawing.
        """
        plot_layout = self._cleanup_plot_area()

        if not (0 <= page_index < len(self.analysis_results_pages)):
            self._display_placeholder(plot_layout)
            return

        page_data = self.analysis_results_pages[page_index]
        analysis_name = page_data.get("name", "Analysis")
        analysis_instance = page_data.get("analysis_instance")

        # Update UI text elements
        self.plotTitleLabel.setText(analysis_name)
        self.dataInfoLabel.setText(
            page_data.get("result_summary", f"Results for {analysis_name}")
        )

        # Update settings panel to reflect this analysis
        self._update_settings_ui(analysis_name)
        self._populate_settings_from_page_data(page_data)

        if page_data.get("plot_type") == "embedded_mpl" and analysis_instance:
            self.active_mpl_canvas_widget = self._create_new_plot_canvas(page_data)
            self._draw_plot_on_canvas(
                analysis_instance,
                self.active_mpl_canvas_widget,
                page_data.get("view_args", {}),
            )
            self._setup_plot_toolbar(self.active_mpl_canvas_widget)
            plot_layout.addWidget(self.active_mpl_canvas_widget)
        else:
            plot_layout.addWidget(QLabel(f"Cannot embed plot for {analysis_name}"))

    def on_plot_double_click(self, event):
        """Handler for mouse events on the plot canvas."""
        if event.dblclick:
            print("Plot double-clicked, refreshing.")
            self._refresh_current_plot_page_slot()

    @Slot()
    def toggle_settings_panel_slot(self):
        is_visible = self.settings_area_widget.isVisible()
        self.settings_area_widget.setVisible(not is_visible)
        if not is_visible:
            self.display_plot_page(self.current_plot_page_index)

    def _parse_tuple_str(self, s, expected_type=float, expected_len=2):
        if not s or not isinstance(s, str):
            return None
        try:
            parts = tuple(map(expected_type, s.split(",")))
            return parts if len(parts) == expected_len else None
        except (ValueError, TypeError):
            return None

    def _get_value_from_spinbox(self, widget):
        """Extracts the value from a QSpinBox or QDoubleSpinBox."""
        return widget.value()

    def _get_value_from_checkbox(self, widget):
        """Extracts the value from a QCheckBox."""
        return widget.isChecked()

    def _get_value_from_combobox(self, param_name, widget):
        """Extracts the value from a QComboBox, handling special cases."""
        if param_name in ["fields", "wavelengths", "wavelength"]:
            value_str = widget.currentData()
            if not value_str:
                return None
            try:
                # Use ast.literal_eval for safe evaluation of Python literals
                value = ast.literal_eval(value_str)
                # Ensure single wavelength is not a list
                if (
                    param_name == "wavelength"
                    and isinstance(value, list)
                    and len(value) == 1
                ):
                    return value[0]
                return value
            except (ValueError, SyntaxError):
                # If literal_eval fails, return the raw string
                return value_str
        elif param_name == "axis":
            return 1 if "Y-Axis" in widget.currentText() else 0
        else:
            return widget.currentText()

    def _get_value_from_lineedit(self, param_name, widget):
        """Extracts and parses the value from a QLineEdit."""
        text = widget.text().strip()
        if not text:
            return None

        # Bug Fix: Ensure max_freq is parsed as an integer
        if param_name == "max_freq":
            try:
                return int(text)
            except (ValueError, TypeError):
                return None  # Or a default value, or raise an error

        # Handle tuple parsing for specific parameters
        if param_name in ["field", "pupil"]:
            return self._parse_tuple_str(text, float, 2)
        if param_name == "res" or param_name == "px_size":
            return self._parse_tuple_str(text, int, 2)

        # Handle cross_section parsing
        if param_name == "cross_section":
            parts = [p.strip() for p in text.split(",")]
            if len(parts) == 2 and parts[0].lower() in ["cross-x", "cross-y"]:
                try:
                    return (parts[0].lower(), int(parts[1]))
                except ValueError:
                    return text  # Invalid number, pass as string
            return text

        return text

    def _validate_system_for_analysis(self, optic):
        """
        Checks if the optical system is valid for running an analysis.

        Args:
            optic: The Optic object to validate.

        Returns:
            True if the system is valid, False otherwise.
        """
        if not optic or optic.surface_group.num_surfaces < 2:
            QMessageBox.warning(
                self,
                "Analysis Error",
                "A minimal optical system (at least 2 surfaces) is required.",
            )
            return False
        if optic.wavelengths.num_wavelengths == 0:
            QMessageBox.warning(
                self, "Analysis Error", "The optical system has no defined wavelengths."
            )
            return False
        return True

    def _run_and_package_analysis(
        self, analysis_class, analysis_name, constructor_args, view_args
    ):
        """
        Instantiates, runs, and packages the analysis results.

        Args:
            analysis_class: The class of the analysis to run.
            analysis_name (str): The display name of the analysis.
            constructor_args (dict): Arguments for the analysis class constructor.
            view_args (dict): Arguments for the analysis view method.

        Returns:
            A dictionary containing the packaged page data for display,
            or None on failure.
        """
        optic = self.connector.get_optic()
        final_args = {"optic": optic, **constructor_args}

        # Filter args to only those accepted by the constructor
        valid_init_params = inspect.signature(analysis_class.__init__).parameters
        filtered_args = {k: v for k, v in final_args.items() if k in valid_init_params}

        if (
            analysis_name in ["Geometric MTF", "FFT MTF"]
            and "max_freq" in final_args
            and "max_freq" not in filtered_args
        ):
            filtered_args["max_freq"] = final_args["max_freq"]

        print(f"LOG: Executing {analysis_name} with args: {filtered_args}")
        instance = analysis_class(**filtered_args)

        # Check if the analysis can be plotted directly on a Matplotlib figure
        can_embed = (
            hasattr(instance, "view")
            and "fig_to_plot_on" in inspect.signature(instance.view).parameters
        )
        if not can_embed:
            instance.view(**view_args)  # Open in a separate window

        page_data = {
            "name": analysis_name,
            "analysis_instance": instance,
            "plot_type": "embedded_mpl" if can_embed else "external_window",
            "view_args": view_args,
            "constructor_args_used": constructor_args,
        }

        # Special case for sizing the plot figure for certain analyses
        if analysis_name == "Through-Focus Spot Diagram":
            num_f = len(optic.fields.get_field_coords())
            num_s = final_args.get("num_steps", 5)
            page_data["figsize"] = (max(1, num_s) * 3, max(1, num_f) * 3)

        return page_data

    def _collect_current_settings(self):
        """
        Collects all analysis parameters from the current settings UI widgets.

        This method iterates through the UI widgets, extracts their values using
        type-specific helpers, and sorts them into constructor or view arguments.

        Returns:
            A tuple containing two dictionaries: (constructor_args, view_args).
        """
        constructor_args, view_args = {}, {}
        known_view_args = ["add_airy_disk", "cmap", "normalize", "cross_section"]

        for param_name, widget in self.current_settings_widgets.items():
            value = None
            if isinstance(widget, (QSpinBox | QDoubleSpinBox)):
                value = self._get_value_from_spinbox(widget)
            elif isinstance(widget, QCheckBox):
                value = self._get_value_from_checkbox(widget)
            elif isinstance(widget, QComboBox):
                value = self._get_value_from_combobox(param_name, widget)
            elif isinstance(widget, QLineEdit):
                value = self._get_value_from_lineedit(param_name, widget)

            if value is not None:
                if param_name in known_view_args:
                    view_args[param_name] = value
                else:
                    constructor_args[param_name] = value

        return constructor_args, view_args

    def _execute_analysis(
        self, analysis_class, analysis_name, constructor_args=None, view_args=None
    ):
        """
        Main entry point for executing an analysis.

        This method orchestrates the validation, settings collection, execution,
        and error handling for running a single analysis.

        Args:
            analysis_class: The analysis class to instantiate.
            analysis_name (str): The display name of the analysis.
            constructor_args (dict, optional): Pre-collected args, used for cloning.
            view_args (dict, optional): Pre-collected view args, used for cloning.

        Returns:
            A dictionary of page data, or None if the analysis fails.
        """
        optic = self.connector.get_optic()
        if not self._validate_system_for_analysis(optic):
            return None

        try:
            # If no args are provided, get them from the UI (standard run)
            if constructor_args is None and view_args is None:
                constructor_args, view_args = self._collect_current_settings()

            return self._run_and_package_analysis(
                analysis_class, analysis_name, constructor_args, view_args
            )

        except Exception as e:
            QMessageBox.critical(
                self,
                "Analysis Error",
                f"An error occurred during {analysis_name}:\n{e}",
            )
            import traceback

            print(f"Analysis Panel Error: {e}\n{traceback.format_exc()}")
            return None

    @Slot()
    def _apply_settings_and_rerun_analysis_slot(self):
        if not (0 <= self.current_plot_page_index < len(self.analysis_results_pages)):
            return
        page_data = self.analysis_results_pages[self.current_plot_page_index]
        analysis_name = page_data.get("name")
        self.logArea.setText(f"Rerunning {analysis_name} with new settings...")
        new_page_data = self._execute_analysis(
            self.ANALYSIS_MAP[analysis_name], analysis_name
        )
        if new_page_data:
            self.analysis_results_pages[self.current_plot_page_index] = new_page_data
            self.display_plot_page(self.current_plot_page_index)
            self.logArea.append(f"{analysis_name} reran successfully.")

    @Slot()
    def _refresh_current_plot_page_slot(self):
        """Refreshes the currently displayed analysis plot."""
        if not (0 <= self.current_plot_page_index < len(self.analysis_results_pages)):
            self.logArea.append("No analysis page selected to refresh.")
            return

        self.logArea.setText("Refreshing current analysis...")
        self._apply_settings_and_rerun_analysis_slot()

    @Slot()
    def run_analysis_slot(self):
        analysis_name = self.analysisTypeCombo.currentText()
        analysis_class = self.ANALYSIS_MAP.get(analysis_name)
        if not analysis_class:
            return
        self.logArea.setText(f"Running {analysis_name}...")
        page_data = self._execute_analysis(analysis_class, analysis_name)
        if page_data:
            self.analysis_results_pages.append(page_data)
            self.switch_plot_page(len(self.analysis_results_pages) - 1)
            self.logArea.append(f"{analysis_name} run complete.")

    @Slot()
    def run_all_analysis_slot(self):
        self.logArea.append("Run All: Not yet implemented.")

    @Slot()
    def stop_analysis_slot(self):
        self.logArea.append("Stop: Not yet implemented.")

    @Slot()
    def _save_analysis_settings_slot(self):
        """Saves the current settings for the active analysis to a JSON file."""
        current_analysis_name = self.analysisTypeCombo.currentText()
        if not current_analysis_name:
            return

        constructor_args, view_args = self._collect_current_settings()
        settings_to_save = {
            "analysis_name": current_analysis_name,
            "constructor_args": constructor_args,
            "view_args": view_args,
        }

        filepath, _ = QFileDialog.getSaveFileName(
            self,
            f"Save {current_analysis_name} Settings",
            f"{current_analysis_name}_settings.json",
            "JSON Files (*.json);;All Files (*)",
        )

        if filepath:
            try:
                with open(filepath, "w") as f:
                    json.dump(settings_to_save, f, indent=4)
                self.logArea.append(
                    f"Settings for {current_analysis_name} saved to {filepath}"
                )
            except Exception as e:
                QMessageBox.critical(
                    self, "Save Error", f"Could not save settings:\n{e}"
                )

    def on_scroll_zoom(self, event):
        """Handle mouse wheel scrolling for zooming."""
        if not event.inaxes:
            return

        ax = event.inaxes
        scale_factor = 1.1 if event.step < 0 else 1 / 1.1

        cur_xlim = ax.get_xlim()
        cur_ylim = ax.get_ylim()

        xdata = event.xdata
        ydata = event.ydata

        new_width = (cur_xlim[1] - cur_xlim[0]) * scale_factor
        new_height = (cur_ylim[1] - cur_ylim[0]) * scale_factor

        rel_x = (cur_xlim[1] - xdata) / (cur_xlim[1] - cur_xlim[0])
        rel_y = (cur_ylim[1] - ydata) / (cur_ylim[1] - cur_ylim[0])

        ax.set_xlim([xdata - new_width * (1 - rel_x), xdata + new_width * rel_x])
        ax.set_ylim([ydata - new_height * (1 - rel_y), ydata + new_height * rel_y])
        ax.figure.canvas.draw_idle()

    @Slot()
    def _load_analysis_settings_slot(self):
        """Loads and applies settings for an analysis from a JSON file."""
        filepath, _ = QFileDialog.getOpenFileName(
            self, "Load Analysis Settings", "", "JSON Files (*.json);;All Files (*)"
        )

        if filepath:
            try:
                with open(filepath) as f:
                    loaded_settings = json.load(f)

                analysis_name = loaded_settings.get("analysis_name")
                self.analysisTypeCombo.setCurrentText(analysis_name)

                # Apply the loaded settings to the UI widgets
                self.on_analysis_type_changed(analysis_name)

                all_args = {
                    **loaded_settings.get("constructor_args", {}),
                    **loaded_settings.get("view_args", {}),
                }
                for param_name, value in all_args.items():
                    if param_name in self.current_settings_widgets:
                        widget = self.current_settings_widgets[param_name]
                        if isinstance(widget, QComboBox):
                            index = widget.findData(str(value))
                            if index != -1:
                                widget.setCurrentIndex(index)
                        elif isinstance(widget, QSpinBox | QDoubleSpinBox):
                            widget.setValue(value)
                        elif isinstance(widget, QCheckBox):
                            widget.setChecked(value)
                        elif isinstance(widget, QLineEdit):
                            widget.setText(str(value))

                self.logArea.append(
                    f"Settings loaded from {filepath}. "
                    "Click 'Apply' or 'Run' to see results."
                )

            except Exception as e:
                QMessageBox.critical(
                    self, "Load Error", f"Could not load or apply settings:\n{e}"
                )<|MERGE_RESOLUTION|>--- conflicted
+++ resolved
@@ -8,12 +8,9 @@
 Author: Manuel Fragata Mendes, 2025
 """
 
-<<<<<<< HEAD
 from __future__ import annotations
 
-=======
 import ast
->>>>>>> fcf7911a
 import contextlib
 import copy
 import inspect
