"""Irradiance Analysis

This module implements the necessary logic for the
irradiance analysis in a given optical system.
*note*: for now we consider incoherent irradiance.

The analysis is analogous to the SpotDiagram except that
instead of plotting the landing position of individual rays,
we accumulate their power on a detector and express the result
in W/mm^2.

Manuel Fragata Mendes, 2025
"""

import matplotlib.pyplot as plt
<<<<<<< HEAD
import numpy as _np  # Use _np for plotting logic.
=======
import numpy as _np  # Use _np for the binning. Later extend to other backends
>>>>>>> 570f5ac9
from matplotlib.colors import Colormap

import optiland.backend as be

from .base import BaseAnalysis


class IncoherentIrradiance(BaseAnalysis):
    """Compute and visualise incoherent irradiance on the detector surface.
    For simplification, we assume that the detector surface = image surface.

     Attributes:
     ---
     optic : optiland.optic.Optic
         Reference to the optical system - must already define fields, wavelengths
         and, critically, a physical aperture on the chosen detector surface.
     res : tuple[int, int]
         Requested pixel count along (x,y) of the irradiance grid.
     px_size : tuple[float, float] | None
         Physical pixel pitch (dx,dy) in mm.  If ``None`` the pitch is
         derived from the surface aperture and `res`.
     num_rays : int
         Number of real rays launched for every (field,wavelength) pair.
     fields, wavelengths : tuple | "all"
         Convenience selectors that work exactly like those in
         `SpotDiagram` - default is to analyse all of them.
     detector_surface : int
         Index into `optic.surface_group.surfaces` that designates the detector
         plane to analyse (default=`-1`->image surface).
     data : list[list[be.ndarray]]
         2-D irradiance arrays for every (field,wvl) - outer index is field,
         inner index is wavelength.  Each array has shape
         (res[0],res[1]) with X as the row index so that
         ``irr_data[f][w][i,j]`` refers to X=i, Y=j.
     user_initial_rays : RealRays | None
         Optional user-provided initial rays (at the source/object plane)
         to be traced through the whole optical system.

     Methods
     ---
     view(figsize=(6,5), cmap="inferno") → None
         Display false-colour irradiance maps three fields per row, sharing a common
         colour bar.
     peak_irradiance() → list[list[float]]
         Return the maximum pixel value for every (field,wvl) pair.
    """

    def __init__(
        self,
        optic,
        num_rays: int = 5,
        res=(128, 128),
        px_size: float = None,
        detector_surface: int = -1,
        *,
        fields="all",
        wavelengths="all",
        distribution: str = "random",
        user_initial_rays=None,
    ):
        if fields == "all":
            self.fields = optic.fields.get_field_coords()
        else:
            self.fields = tuple(fields)

        self.num_rays = num_rays
        self.npix_x, self.npix_y = res
        self.px_size = (
            None if px_size is None else (float(px_size[0]), float(px_size[1]))
        )
        self.detector_surface = int(detector_surface)
        self.user_initial_rays = user_initial_rays
        self.distribution = distribution

        # The detector surface must have a physical aperture
        surf = optic.surface_group.surfaces[self.detector_surface]
        if surf.aperture is None:
            raise ValueError(
                "Detector surface has no physical aperture - set one "
                "(e.g. RectangularAperture) so that the detector size is defined."
            )

        # Override resolution if px_size is provided
        if self.px_size is not None:
            x_min, x_max, y_min, y_max = surf.aperture.extent
            detector_width = x_max - x_min
            detector_height = y_max - y_min

            # Calculate resolution from pixel size
            new_npix_x = int(round(detector_width / self.px_size[0]))
            new_npix_y = int(round(detector_height / self.px_size[1]))

            # Print warning and update resolution
            print(
                "[IncoherentIrradiance] Warning: res parameter ignored - derived "
                f"from px_size instead → ({new_npix_x},{new_npix_y}) pixels"
            )
            self.npix_x, self.npix_y = new_npix_x, new_npix_y

        super().__init__(optic, wavelengths)

    def view(
        self,
        fig_to_plot_on: plt.Figure = None,
        figsize: tuple = (6, 5),
        cmap: str | Colormap = "inferno",
        cross_section: tuple[str, int] = None,
        *,
        normalize: bool = True,
    ) -> tuple[plt.Figure, _np.ndarray[plt.Axes]]:
        """
        Display a false-colour irradiance map or cross-section plots for the current
        irradiance data.

        Args:
            fig_to_plot_on : plt.Figure, optional
                Existing matplotlib Figure to plot on. If None, a new figure is created.
                Default is None.
            figsize : tuple, optional
                Size of each subplot as (width, height) in inches. Default is (6, 5).
            cmap : str or Colormap, optional
                Colormap to use for the irradiance map. Default is "inferno".
            cross_section : tuple[str, int], optional
                If provided, plot a cross-section instead of a 2D map. Should be a tuple
                of ('cross-x' or 'cross-y', index), where index is the slice index along
                the specified axis.
                If None, a 2D irradiance map is plotted. Default is None.
            normalize : bool, optional
                If True, normalize irradiance maps to their peak value. If False, use
                absolute values.
                Default is True.

        Returns :
            fig : matplotlib.figure.Figure
                The matplotlib Figure object containing the plot(s).
            axs : numpy.ndarray
                Array of Axes objects for the subplots, or None if plotting on an
                existing figure.

        Notes
        -----
        - If no valid irradiance data is available, the method prints a warning
        and returns None.
        - If `cross_section` is invalid or not provided, a 2D irradiance map is
        shown.
        - The method supports plotting multiple fields and wavelengths as a grid
        of subplots.
        - Colorbars and axis labels are automatically added to each subplot.
        """
        if not self.data:
            print("No irradiance data to display.")
            return None

        cs_info = self._validate_cross_section_request(cross_section)
        vmin_plot, vmax_plot = self._calculate_plot_limits(normalize)
        fig, axs = self._setup_figure(fig_to_plot_on, figsize)

        for f_idx, field_block in enumerate(self.data):
            for w_idx, entry_data in enumerate(field_block):
                if not entry_data or entry_data[0] is None:
                    print(
                        f"Warning: No valid data for field {f_idx}, "
                        f"wavelength {w_idx}. Skipping."
<<<<<<< HEAD
                    )
                    continue

                self._plot_single_subplot(
                    axs[f_idx, w_idx],
                    fig,
                    entry_data,
                    f_idx,
                    w_idx,
                    normalize,
                    vmin_plot,
                    vmax_plot,
                    cmap,
                    cs_info,
                )

        self._finalize_figure(fig, cs_info, normalize)
        return fig, axs

    # --- Data Generation and Access ---

    def peak_irradiance(self):
        """Maximum pixel value for each (field,wvl) pair."""
        return [[be.max(irr) for irr, *_ in fblock] for fblock in self.data]

    def _generate_data(self):
        """Generates irradiance data for all fields and wavelengths."""
        data = []
        for field in self.fields:
            f_block = []
            for wl in self.wavelengths:
                f_block.append(
                    self._generate_field_data(
                        field, wl, self.distribution, self.user_initial_rays
                    )
=======
                    )
                    continue

                self._plot_single_subplot(
                    axs[f_idx, w_idx],
                    fig,
                    entry_data,
                    f_idx,
                    w_idx,
                    normalize,
                    vmin_plot,
                    vmax_plot,
                    cmap,
                    cs_info,
                )

        self._finalize_figure(fig, cs_info, normalize)
        return fig, axs

    # --- Data Generation and Access ---

    def peak_irradiance(self):
        """Maximum pixel value for each (field,wvl) pair."""
        return [[be.max(irr) for irr, *_ in fblock] for fblock in self.data]

    def _generate_data(self):
        """Generates irradiance data for all fields and wavelengths."""
        data = []
        for field in self.fields:
            f_block = []
            for wl in self.wavelengths:
                f_block.append(
                    self._generate_field_data(
                        field, wl, self.distribution, self.user_initial_rays
                    )
>>>>>>> 570f5ac9
                )
            data.append(f_block)
        return data

    def _generate_field_data(self, field, wavelength, distribution, user_initial_rays):
<<<<<<< HEAD
        """
        Traces rays and bins their power. Switches between standard and
        differentiable methods based on the gradient mode.
        """
=======
        """Trace rays and bin their power into the pixels of the detector."""
>>>>>>> 570f5ac9
        if user_initial_rays is None:
            Hx, Hy = field
            self.optic.trace(Hx, Hy, wavelength, self.num_rays, distribution)
        else:
            self.optic.surface_group.trace(user_initial_rays)

        surf = self.optic.surface_group.surfaces[self.detector_surface]
        x_g, y_g, z_g, power = surf.x, surf.y, surf.z, surf.intensity

        from optiland.visualization.system.utils import transform

        x_local, y_local, _ = transform(x_g, y_g, z_g, surf, is_global=True)
<<<<<<< HEAD
=======
        x_np, y_np, power_np = (
            be.to_numpy(x_local),
            be.to_numpy(y_local),
            be.to_numpy(power),
        )

        valid = power_np > 0.0
        x_np, y_np, power_np = x_np[valid], y_np[valid], power_np[valid]
>>>>>>> 570f5ac9

        x_min, x_max, y_min, y_max = surf.aperture.extent
        if self.px_size is None:
            x_edges = _np.linspace(x_min, x_max, self.npix_x + 1, dtype=float)
            y_edges = _np.linspace(y_min, y_max, self.npix_y + 1, dtype=float)
            pixel_area = (x_edges[1] - x_edges[0]) * (y_edges[1] - y_edges[0])
        else:
            dx, dy = self.px_size
            x_edges = _np.arange(x_min, x_max + 0.5 * dx, dx, dtype=float)
            y_edges = _np.arange(y_min, y_max + 0.5 * dy, dy, dtype=float)
            pixel_area = dx * dy
            exp_nx, exp_ny = len(x_edges) - 1, len(y_edges) - 1
            if (exp_nx, exp_ny) != (self.npix_x, self.npix_y):
                print(
                    f"[IncoherentIrradiance] Warning: res parameter ignored - "
                    f"derived from px_size instead → ({exp_nx},{exp_ny}) pixels"
                )
                self.npix_x, self.npix_y = exp_nx, exp_ny
<<<<<<< HEAD

        # differentiable path
        if be.get_backend() == "torch" and be.grad_mode.requires_grad:
            x_edges_be = be.array(x_edges)
            y_edges_be = be.array(y_edges)
            ray_coords = be.stack([x_local, y_local], axis=1)

            if ray_coords.shape[0] == 0:
                irr = be.zeros((self.npix_x, self.npix_y))
                return irr, x_edges, y_edges

            indices, weights = be.get_bilinear_weights(
                ray_coords, (x_edges_be, y_edges_be)
            )
            power_map = be.zeros((self.npix_y, self.npix_x))
            for i in range(4):
                power_map = power_map.index_put(
                    (indices[:, i, 1].long(), indices[:, i, 0].long()),
                    weights[:, i] * power,
                    accumulate=True,
                )
            irr = power_map / pixel_area
            return irr, x_edges, y_edges
        # non-differentiable path
        else:
            x_np, y_np, power_np = (
                be.to_numpy(x_local),
                be.to_numpy(y_local),
                be.to_numpy(power),
            )

            valid = power_np > 0.0
            x_np, y_np, power_np = x_np[valid], y_np[valid], power_np[valid]

            hist, _, _ = _np.histogram2d(
                x_np, y_np, bins=[x_edges, y_edges], weights=power_np
            )
            irr = hist / pixel_area
            return be.array(irr), x_edges, y_edges

    # --- Plotting Helper Functions ---

=======

        hist, _, _ = _np.histogram2d(
            x_np, y_np, bins=[x_edges, y_edges], weights=power_np
        )
        irr = hist / pixel_area
        return be.array(irr), x_edges, y_edges

    # --- Plotting Helper Functions ---

>>>>>>> 570f5ac9
    def _validate_cross_section_request(self, cross_section):
        """
        Validates the cross_section parameter from the view method.

        Args:
            cross_section (any): The user-provided cross_section parameter.

        Returns:
            tuple[bool, str, int]: A tuple containing:
                - A boolean indicating if a valid cross-section plot is requested.
                - The axis type ('cross-x' or 'cross-y') or None.
                - The slice index or -1.
        """
        if cross_section is None:
            return False, None, -1

        if not (isinstance(cross_section, tuple) and len(cross_section) == 2):
            print(
                "[IncoherentIrradiance] Warning: Invalid cross_section type. "
                "Expected tuple. Defaulting to 2D plot."
            )
            return False, None, -1

        axis_type_in, slice_idx_in = cross_section
        if (
            isinstance(axis_type_in, str)
            and axis_type_in.lower() in ["cross-x", "cross-y"]
            and (isinstance(slice_idx_in, int) or slice_idx_in is None)
        ):
            cs_axis_type = axis_type_in.lower()
            cs_slice_idx = slice_idx_in if slice_idx_in is not None else -1
            return True, cs_axis_type, cs_slice_idx
        else:
            print(
                "[IncoherentIrradiance] Warning: Invalid cross_section format. "
                "Expected ('cross-x' or 'cross-y', int). Defaulting to 2D plot."
            )
            return False, None, -1

    def _calculate_plot_limits(self, normalize):
        """
        Calculates the minimum and maximum values for plotting.

        Args:
            normalize (bool): If True, returns a normalized range [0, 1].
                Otherwise, computes the min and max from all irradiance data.

        Returns:
            tuple[float, float]: The minimum and maximum plot values (vmin, vmax).
        """
        if normalize:
            return 0.0, 1.0

        all_irr_values = _np.concatenate(
            [
                be.to_numpy(entry[0]).flatten()
                for field_block in self.data
                if field_block
                for entry in field_block
                if entry and entry[0] is not None
            ]
        )

        if all_irr_values.size == 0:
            print("No valid irradiance values found to determine plot limits.")
            return 0.0, 1.0

        vmin_plot, vmax_plot = _np.min(all_irr_values), _np.max(all_irr_values)
        if vmin_plot == vmax_plot:
            offset = 0.1 * abs(vmax_plot) if vmax_plot != 0 else 0.1
            vmin_plot -= offset
            vmax_plot += offset
        return vmin_plot, vmax_plot

    def _setup_figure(self, fig_to_plot_on, figsize):
        """
        Initializes the matplotlib figure and axes for plotting.

        Args:
            fig_to_plot_on (plt.Figure | None): An existing figure to draw on.
            figsize (tuple[float, float]): The size for each subplot.

        Returns:
            tuple[plt.Figure, _np.ndarray[plt.Axes]]: The figure and axes array.
        """
        n_fields = len(self.fields)
        n_wavelengths = len(self.wavelengths)
        total_figsize = (figsize[0] * n_wavelengths, figsize[1] * n_fields)

        if fig_to_plot_on:
            fig = fig_to_plot_on
            fig.clear()
            fig.set_size_inches(total_figsize)
            axs = fig.subplots(
                nrows=n_fields,
                ncols=n_wavelengths,
                sharex=True,
                sharey=True,
                squeeze=False,
            )
        else:
            fig, axs = plt.subplots(
                nrows=n_fields,
                ncols=n_wavelengths,
                figsize=total_figsize,
                sharex=True,
                sharey=True,
                squeeze=False,
                tight_layout=True,
            )
        return fig, axs

    def _generate_subplot_title(self, f_idx, w_idx):
        """
        Generates the title for an individual subplot.

        Args:
            f_idx (int): The field index.
            w_idx (int): The wavelength index.

        Returns:
            str: The formatted title string for the subplot.
        """
        if self.user_initial_rays is not None:
            field_label = (
                self.fields[f_idx][0]
                if isinstance(self.fields[f_idx], tuple)
                else self.fields[f_idx]
            )
            return f"(User Rays: {field_label})"
        else:
            field_coord = self.fields[f_idx]
            wavelength_val = self.wavelengths[w_idx]
            text = (
                f"Field {f_idx} {field_coord}, "
                f"$\\lambda_{w_idx}$ = {wavelength_val:.3f} µm"
            )
            return text

    def _plot_single_subplot(
        self, ax, fig, entry_data, f_idx, w_idx, normalize, vmin, vmax, cmap, cs_info
    ):
        """
        Plots the data for a single subplot, either as a 2D map or a cross-section.

        Args:
            ax (plt.Axes): The matplotlib axes to plot on.
            fig (plt.Figure): The parent figure, for colorbar placement.
            entry_data (tuple): Tuple of (irr_map, x_edges, y_edges).
            f_idx (int): The field index.
            w_idx (int): The wavelength index.
            normalize (bool): Flag to normalize the data.
            vmin (float): Minimum value for the color scale.
            vmax (float): Maximum value for the color scale.
            cmap (str | Colormap): The colormap to use.
            cs_info (tuple): Tuple from _validate_cross_section_request.
        """
        irr_map, x_edges, y_edges = entry_data
        is_cs_plot, cs_axis, cs_idx = cs_info
        title = self._generate_subplot_title(f_idx, w_idx)

        if is_cs_plot:
            self._plot_cross_section(
                ax, irr_map, x_edges, y_edges, cs_axis, cs_idx, title, normalize
            )
        else:
            plot_map = be.to_numpy(irr_map)
            if normalize:
                peak_val = self.peak_irradiance()[f_idx][w_idx]
                if peak_val > 0:
                    plot_map = plot_map / peak_val

            im = ax.imshow(
                plot_map.T,
                aspect="auto",
                origin="lower",
                extent=[x_edges[0], x_edges[-1], y_edges[0], y_edges[-1]],
                cmap=cmap,
                vmin=vmin,
                vmax=vmax,
            )
            cbar_lbl = "Normalized Irradiance" if normalize else "Irradiance (W/mm$^2$)"
            fig.colorbar(im, ax=ax, label=cbar_lbl)
            ax.set_xlabel("X (mm)")
            ax.set_ylabel("Y (mm)")
            ax.set_title(title)
            ax.set_aspect("equal")

    def _finalize_figure(self, fig, cs_info, normalize):
        """
        Adds the final touches to the figure, like the main title.

        Args:
            fig (plt.Figure): The figure to finalize.
            cs_info (tuple): The cross-section information tuple.
            normalize (bool): The normalization flag.
        """
        is_cs_plot, cs_axis, cs_idx = cs_info
        main_title = "Irradiance Analysis"
        if is_cs_plot:
            main_title += self._get_cross_section_title(cs_axis, cs_idx, normalize)
        fig.suptitle(main_title)

        if hasattr(fig, "canvas"):
            fig.canvas.draw_idle()

    def _plot_cross_section(
        self,
        ax: plt.Axes,
        irr_map_be,
        x_edges,
        y_edges,
        axis_type: str,
        slice_idx: int,
        title_prefix: str,
        normalize: bool = True,
    ) -> None:
        """Helper method to plot a 1D cross-section of the irradiance map."""
        irr_map_np = be.to_numpy(irr_map_be)
        x_centers = (x_edges[:-1] + x_edges[1:]) / 2
        y_centers = (y_edges[:-1] + y_edges[1:]) / 2

        if axis_type == "cross-x":
            if slice_idx < 0:
                slice_idx = irr_map_np.shape[0] // 2
            if not (0 <= slice_idx < irr_map_np.shape[0]):
                print(
                    f"[IncoherentIrradiance] Warning: X-slice index {slice_idx} is out "
                    f"of bounds. Skipping."
                )
                return
            data, coords, xlabel = irr_map_np[slice_idx, :], y_centers, "Y (mm)"
        elif axis_type == "cross-y":
            if slice_idx < 0:
                slice_idx = irr_map_np.shape[1] // 2
            if not (0 <= slice_idx < irr_map_np.shape[1]):
                print(
                    f"[IncoherentIrradiance] Warning: Y-slice index {slice_idx} is out "
                    f"of bounds. Skipping."
                )
                return
            data, coords, xlabel = irr_map_np[:, slice_idx], x_centers, "X (mm)"
        else:
            return

        if normalize and data.max() > 0:
            data = data / data.max()

        ax.plot(coords, data, linestyle="-")
        ax.set_xlabel(xlabel)
        ax.set_ylabel("Normalized Irradiance" if normalize else "Irradiance (W/mm$^2$)")
        ax.set_title(title_prefix)
        ax.grid(True)

    def _get_cross_section_title(
        self,
        axis_type: str,
        slice_idx: int,
        normalize: bool = True,
    ) -> str:
        """
        Generate a descriptive title for a cross-section plot of an irradiance map.

        Args:
            axis_type (str): The type of cross-section to plot, 'cross-x' or 'cross-y'.
            slice_idx (int): The index of the slice to use. If negative, the
                middle is used.
            normalize (bool): Whether to indicate normalization in the title.
                Default is True.

        Returns:
            str: A formatted string suitable as a plot title.
        """
        if not self.data or not self.data[0] or not self.data[0][0]:
            return ""

        irr_map_be, x_edges, y_edges = self.data[0][0]
        irr_map_np = be.to_numpy(irr_map_be)
        x_centers = (x_edges[:-1] + x_edges[1:]) / 2
        y_centers = (y_edges[:-1] + y_edges[1:]) / 2
        title = ""

        if axis_type == "cross-x":
            if slice_idx < 0:
                slice_idx = irr_map_np.shape[0] // 2
            if 0 <= slice_idx < irr_map_np.shape[0]:
                title = (
                    f" - $X$-Cross-section at $X$ ≈ {x_centers[slice_idx]:.2f} mm"
                    f" (index {slice_idx}/{irr_map_np.shape[0]})"
                )
        elif axis_type == "cross-y":
            if slice_idx < 0:
                slice_idx = irr_map_np.shape[1] // 2
            if 0 <= slice_idx < irr_map_np.shape[1]:
                title = (
                    f" - $Y$-Cross-section at $Y$ ≈ {y_centers[slice_idx]:.2f} mm"
                    f" (index {slice_idx}/{irr_map_np.shape[1]})"
                )

        if title and normalize:
            title += " (normalized)"
        return title<|MERGE_RESOLUTION|>--- conflicted
+++ resolved
@@ -2,6 +2,7 @@
 
 This module implements the necessary logic for the
 irradiance analysis in a given optical system.
+*note*: for now we consider incoherent irradiance.
 *note*: for now we consider incoherent irradiance.
 
 The analysis is analogous to the SpotDiagram except that
@@ -13,11 +14,7 @@
 """
 
 import matplotlib.pyplot as plt
-<<<<<<< HEAD
 import numpy as _np  # Use _np for plotting logic.
-=======
-import numpy as _np  # Use _np for the binning. Later extend to other backends
->>>>>>> 570f5ac9
 from matplotlib.colors import Colormap
 
 import optiland.backend as be
@@ -181,7 +178,6 @@
                     print(
                         f"Warning: No valid data for field {f_idx}, "
                         f"wavelength {w_idx}. Skipping."
-<<<<<<< HEAD
                     )
                     continue
 
@@ -217,56 +213,15 @@
                     self._generate_field_data(
                         field, wl, self.distribution, self.user_initial_rays
                     )
-=======
-                    )
-                    continue
-
-                self._plot_single_subplot(
-                    axs[f_idx, w_idx],
-                    fig,
-                    entry_data,
-                    f_idx,
-                    w_idx,
-                    normalize,
-                    vmin_plot,
-                    vmax_plot,
-                    cmap,
-                    cs_info,
-                )
-
-        self._finalize_figure(fig, cs_info, normalize)
-        return fig, axs
-
-    # --- Data Generation and Access ---
-
-    def peak_irradiance(self):
-        """Maximum pixel value for each (field,wvl) pair."""
-        return [[be.max(irr) for irr, *_ in fblock] for fblock in self.data]
-
-    def _generate_data(self):
-        """Generates irradiance data for all fields and wavelengths."""
-        data = []
-        for field in self.fields:
-            f_block = []
-            for wl in self.wavelengths:
-                f_block.append(
-                    self._generate_field_data(
-                        field, wl, self.distribution, self.user_initial_rays
-                    )
->>>>>>> 570f5ac9
                 )
             data.append(f_block)
         return data
 
     def _generate_field_data(self, field, wavelength, distribution, user_initial_rays):
-<<<<<<< HEAD
         """
         Traces rays and bins their power. Switches between standard and
         differentiable methods based on the gradient mode.
         """
-=======
-        """Trace rays and bin their power into the pixels of the detector."""
->>>>>>> 570f5ac9
         if user_initial_rays is None:
             Hx, Hy = field
             self.optic.trace(Hx, Hy, wavelength, self.num_rays, distribution)
@@ -279,17 +234,6 @@
         from optiland.visualization.system.utils import transform
 
         x_local, y_local, _ = transform(x_g, y_g, z_g, surf, is_global=True)
-<<<<<<< HEAD
-=======
-        x_np, y_np, power_np = (
-            be.to_numpy(x_local),
-            be.to_numpy(y_local),
-            be.to_numpy(power),
-        )
-
-        valid = power_np > 0.0
-        x_np, y_np, power_np = x_np[valid], y_np[valid], power_np[valid]
->>>>>>> 570f5ac9
 
         x_min, x_max, y_min, y_max = surf.aperture.extent
         if self.px_size is None:
@@ -308,7 +252,6 @@
                     f"derived from px_size instead → ({exp_nx},{exp_ny}) pixels"
                 )
                 self.npix_x, self.npix_y = exp_nx, exp_ny
-<<<<<<< HEAD
 
         # differentiable path
         if be.get_backend() == "torch" and be.grad_mode.requires_grad:
@@ -351,17 +294,6 @@
 
     # --- Plotting Helper Functions ---
 
-=======
-
-        hist, _, _ = _np.histogram2d(
-            x_np, y_np, bins=[x_edges, y_edges], weights=power_np
-        )
-        irr = hist / pixel_area
-        return be.array(irr), x_edges, y_edges
-
-    # --- Plotting Helper Functions ---
-
->>>>>>> 570f5ac9
     def _validate_cross_section_request(self, cross_section):
         """
         Validates the cross_section parameter from the view method.
