--- conflicted
+++ resolved
@@ -121,22 +121,19 @@
             zernike_type=kwargs.get("zernike_type", "fringe"),
             radial_terms=kwargs.get("radial_terms"),
             freeform_coeffs=kwargs.get("freeform_coeffs"),
-<<<<<<< HEAD
             forbes_norm_radius=kwargs.get("forbes_norm_radius", 1.0),
-            nurbs_norm_x=kwargs.get("nurbs_norm_x", None),
-            nurbs_norm_y=kwargs.get("nurbs_norm_y", None),
+            nurbs_norm_x=kwargs.get("nurbs_norm_x"),
+            nurbs_norm_y=kwargs.get("nurbs_norm_y"),
             nurbs_x_center=kwargs.get("nurbs_x_center", 0.0),
             nurbs_y_center=kwargs.get("nurbs_y_center", 0.0),
-            control_points=kwargs.get("control_points", None),
-            weights=kwargs.get("weights", None),
-            u_degree=kwargs.get("u_degree", None),
-            v_degree=kwargs.get("v_degree", None),
-            u_knots=kwargs.get("u_knots", None),
-            v_knots=kwargs.get("v_knots", None),
+            control_points=kwargs.get("control_points"),
+            weights=kwargs.get("weights"),
+            u_degree=kwargs.get("u_degree"),
+            v_degree=kwargs.get("v_degree"),
+            u_knots=kwargs.get("u_knots"),
+            v_knots=kwargs.get("v_knots"),
             n_points_u=kwargs.get("n_points_u", 4),
             n_points_v=kwargs.get("n_points_v", 4),
-=======
->>>>>>> e76f5a0a
         )
 
         geometry = self._geometry_factory.create(
