"""Paraxial Ray Tracer Module

This module contains the ParaxialRayTracer class, which is responsible for tracing
paraxial rays through an optical system.

Kramer Harrison, 2025
"""

from __future__ import annotations

import optiland.backend as be
from optiland.rays.paraxial_rays import ParaxialRays
from optiland.surfaces import ObjectSurface


class ParaxialRayTracer:
    """Class to trace paraxial rays through an optical system

    Args:
        optic (Optic): The optical system to be traced.
    """

    def __init__(self, optic):
        self.optic = optic

    def trace(self, Hy, Py, wavelength):
        """Trace paraxial ray through the optical system based on specified field
        and pupil coordinates.

        Args:
            Hy (float): Normalized field coordinate.
            Py (float): Normalized pupil coordinate.
            wavelength (float): Wavelength of the light.

        """
        EPL = self.optic.paraxial.EPL()
        EPD = self.optic.paraxial.EPD()

        y1 = Py * EPD / 2

        y0, z0 = self.optic.field_definition.get_paraxial_object_position(
            self.optic, Hy, y1, EPL
        )
        u0 = (y1 - y0) / (EPL - z0)
        rays = ParaxialRays(y0, u0, z0, wavelength)

        self.optic.surface_group.trace(rays)

    def trace_generic(self, y, u, z, wavelength, reverse=False, skip=0):
        """
        Trace generically-defined paraxial rays through the optical system.

        Args:
            y (float or array-like): The initial height(s) of the rays.
            u (float or array-like): The initial slope(s) of the rays.
            z (float or array-like): The initial axial position(s) of the rays.
            wavelength (float): The wavelength of the rays.
            reverse (bool, optional): If True, trace the rays in reverse
                direction. Defaults to False.
            skip (int, optional): The number of surfaces to skip during
                tracing. Defaults to 0.

        Returns:
            tuple: A tuple containing the final height(s) and slope(s) of the
                rays after tracing.
        """
        y = self._process_input(y)
        u = self._process_input(u)
        z = self._process_input(z)

        R = self.optic.surface_group.radii
        n = self.optic.n(wavelength)
        pos = be.ravel(self.optic.surface_group.positions)
        surfs = self.optic.surface_group.surfaces

        if reverse:
            R = -be.flip(R)
            n = be.roll(n, shift=1)
            n = be.flip(n)
            pos = pos[-1] - be.flip(pos)
            surfs = surfs[::-1]

        power = be.diff(n, prepend=be.array([n[0]])) / R

        heights = []
        slopes = []

        for k in range(skip, len(R)):
            if isinstance(surfs[k], ObjectSurface):
                heights.append(be.copy(y))
                slopes.append(be.copy(u))
                continue

            # propagate to surface
            t = pos[k] - z
            z = pos[k]
            y = y + t * u

            # reflect or refract
            if surfs[k].interaction_model.is_reflective:
                if surfs[k].surface_type == "paraxial":
                    f = surfs[k].f
                    u = -u - y / f
                else:
                    u = -u - 2 * y / R[k]
            else:
                if surfs[k].surface_type == "paraxial":
                    f = surfs[k].f
                    u = u - y / f
                else:
                    u = 1 / n[k] * (n[k - 1] * u - y * power[k])

            heights.append(be.copy(y))
            slopes.append(be.copy(u))

        heights = be.array(heights).reshape(-1, 1)
        slopes = be.array(slopes).reshape(-1, 1)

        return heights, slopes

<<<<<<< HEAD
    def _get_object_position(self, Hy, y1, EPL):
        """Calculate the position of the object in the paraxial optical system.

        Args:
            Hy (float): The normalized field height.
            y1 (ndarray): The initial y-coordinate of the ray.
            EPL (float): The effective focal length of the lens.

        Returns:
            tuple: A tuple containing the y and z coordinates of the object
                position.

        Raises:
            ValueError: If the field type is "object_height" and the object is
                at infinity.

        """
        obj = self.optic.object_surface
        field_y = self.optic.fields.max_field * Hy

        if obj.is_infinite:
            if self.optic.field_type == "object_height":
                raise ValueError(
                    'Field type cannot be "object_height" for an object at infinity.',
                )

            y = -be.tan(be.radians(field_y)) * EPL
            z = self.optic.surface_group.positions[1]

            y0 = y1 + y
            z0 = be.ones_like(y1) * z
        elif self.optic.field_type == "object_height":
            y = field_y
            z = obj.geometry.cs.z

            y0 = be.ones_like(y1) * y
            z0 = be.ones_like(y1) * z

        elif self.optic.field_type == "angle":
            y = -be.tan(be.radians(field_y))
            z = self.optic.surface_group.positions[0]

            y0 = y1 + y
            z0 = be.ones_like(y1) * z

        return y0, z0

=======
>>>>>>> 4433ea3c
    def _process_input(self, x):
        """
        Process input to ensure it is a numpy array.

        Args:
            x (float or array-like): The input to process.

        Returns:
            np.ndarray: The processed input.
        """
        if isinstance(x, int | float):
            return be.array([x])
        else:
            return be.array(x)<|MERGE_RESOLUTION|>--- conflicted
+++ resolved
@@ -118,56 +118,6 @@
 
         return heights, slopes
 
-<<<<<<< HEAD
-    def _get_object_position(self, Hy, y1, EPL):
-        """Calculate the position of the object in the paraxial optical system.
-
-        Args:
-            Hy (float): The normalized field height.
-            y1 (ndarray): The initial y-coordinate of the ray.
-            EPL (float): The effective focal length of the lens.
-
-        Returns:
-            tuple: A tuple containing the y and z coordinates of the object
-                position.
-
-        Raises:
-            ValueError: If the field type is "object_height" and the object is
-                at infinity.
-
-        """
-        obj = self.optic.object_surface
-        field_y = self.optic.fields.max_field * Hy
-
-        if obj.is_infinite:
-            if self.optic.field_type == "object_height":
-                raise ValueError(
-                    'Field type cannot be "object_height" for an object at infinity.',
-                )
-
-            y = -be.tan(be.radians(field_y)) * EPL
-            z = self.optic.surface_group.positions[1]
-
-            y0 = y1 + y
-            z0 = be.ones_like(y1) * z
-        elif self.optic.field_type == "object_height":
-            y = field_y
-            z = obj.geometry.cs.z
-
-            y0 = be.ones_like(y1) * y
-            z0 = be.ones_like(y1) * z
-
-        elif self.optic.field_type == "angle":
-            y = -be.tan(be.radians(field_y))
-            z = self.optic.surface_group.positions[0]
-
-            y0 = y1 + y
-            z0 = be.ones_like(y1) * z
-
-        return y0, z0
-
-=======
->>>>>>> 4433ea3c
     def _process_input(self, x):
         """
         Process input to ensure it is a numpy array.
