"""Optic Module

This is the core module of Optiland, which provides the class to define
generic optical systems. The Optic class encapsulates the core properties
of an optical system, such as the aperture, fields, surfaces, and
wavelengths. It also provides methods to draw the optical system, trace rays,
and perform paraxial and aberration analyses. Instances of the Optic class
are used as arguments to various analysis, optimization, and visualization
functions in Optiland.

Kramer Harrison, 2024
"""

from typing import Union

import numpy as np

from optiland.aberrations import Aberrations
from optiland.aperture import Aperture
from optiland.distribution import create_distribution
from optiland.fields import Field, FieldGroup
from optiland.geometries import Plane, StandardGeometry
from optiland.materials import IdealMaterial
<<<<<<< HEAD
from optiland.visualization import (
    SurfaceViewer,
    OpticViewer,
    OpticViewer3D,
    LensInfoViewer)
=======
from optiland.paraxial import Paraxial
>>>>>>> a659416a
from optiland.pickup import PickupManager
from optiland.rays import PolarizationState, PolarizedRays, RayGenerator
from optiland.solves import SolveManager
from optiland.surfaces import ObjectSurface, SurfaceGroup
from optiland.visualization import LensInfoViewer, OpticViewer, OpticViewer3D
from optiland.wavelength import WavelengthGroup


class Optic:
    """The Optic class represents an optical system.

    Attributes:
        aperture (Aperture): The aperture of the optical system.
        field_type (str): The type of field used in the optical system.
        surface_group (SurfaceGroup): The group of surfaces in the optical
            system.
        fields (FieldGroup): The group of fields in the optical system.
        wavelengths (WavelengthGroup): The group of wavelengths in the optical
            system.
        paraxial (Paraxial): The paraxial analysis helper class for the
            optical system.
        aberrations (Aberrations): The aberrations analysis helper class for
            the optical system.

    """

    def __init__(self, name: str = None):
        self.name = name
        self.aperture = None
        self.field_type = None

        self.surface_group = SurfaceGroup()
        self.fields = FieldGroup()
        self.wavelengths = WavelengthGroup()

        self.paraxial = Paraxial(self)
        self.aberrations = Aberrations(self)
        self.ray_generator = RayGenerator(self)

        self.polarization = "ignore"

        self.pickups = PickupManager(self)
        self.solves = SolveManager(self)
        self.obj_space_telecentric = False

    @property
    def primary_wavelength(self):
        """float: the primary wavelength in microns"""
        return self.wavelengths.primary_wavelength.value

    @property
    def object_surface(self):
        """Surface: the object surface instance"""
        for surface in self.surface_group.surfaces:
            if isinstance(surface, ObjectSurface):
                return surface
        return None

    @property
    def image_surface(self):
        """Surface: the image surface instance"""
        return self.surface_group.surfaces[-1]

    @property
    def total_track(self):
        """float: the total track length of the system"""
        z = self.surface_group.positions[1:-1]
        return np.max(z) - np.min(z)

    @property
    def polarization_state(self):
        """PolarizationState: the polarization state of the optic"""
        if self.polarization == "ignore":
            return None
        if isinstance(self.polarization, PolarizationState):
            return self.polarization

    def add_surface(
        self,
        new_surface=None,
        surface_type="standard",
        comment="",
        index=None,
        is_stop=False,
        material="air",
        **kwargs,
    ):
        """Adds a new surface to the optic.

        Args:
            new_surface (Surface, optional): The new surface to add. If not
                provided, a new surface will be created based on the other
                arguments.
            surface_type (str, optional): The type of surface to create.
            index (int, optional): The index at which to insert the new
                surface. If not provided, the surface will be appended to the
                end of the list.
            is_stop (bool, optional): Indicates if the surface is the aperture.
            material (str, optional): The material of the surface.
                Default is 'air'.
            **kwargs: Additional keyword arguments for surface-specific
                parameters such as radius, conic, dx, dy, rx, ry, aperture.

        Raises:
            ValueError: If index is not provided when defining a new surface.

        """
        self.surface_group.add_surface(
            new_surface=new_surface,
            surface_type=surface_type,
            comment=comment,
            index=index,
            is_stop=is_stop,
            material=material,
            **kwargs,
        )

    def add_field(self, y, x=0.0, vx=0.0, vy=0.0):
        """Add a field to the optical system.

        Args:
            y (float): The y-coordinate of the field.
            x (float, optional): The x-coordinate of the field.
                Defaults to 0.0.
            vx (float, optional): The x-component of the field's vignetting
                factor. Defaults to 0.0.
            vy (float, optional): The y-component of the field's vignetting
                factor. Defaults to 0.0.

        """
        new_field = Field(self.field_type, x, y, vx, vy)
        self.fields.add_field(new_field)

    def add_wavelength(self, value, is_primary=False, unit="um"):
        """Add a wavelength to the optical system.

        Args:
            value (float): The value of the wavelength.
            is_primary (bool, optional): Whether the wavelength is the primary
                wavelength. Defaults to False.
            unit (str, optional): The unit of the wavelength. Defaults to 'um'.

        """
        self.wavelengths.add_wavelength(value, is_primary, unit)

    def set_aperture(self, aperture_type, value):
        """Set the aperture of the optical system.

        Args:
            aperture_type (str): The type of the aperture.
            value (float): The value of the aperture.

        """
        self.aperture = Aperture(aperture_type, value)

    def set_field_type(self, field_type):
        """Set the type of field used in the optical system.

        Args:
            field_type (str): The type of field.

        """
        if field_type not in ["angle", "object_height"]:
            raise ValueError('Invalid field type. Must be "angle" or "object_height".')
        self.field_type = field_type

    def set_radius(self, value, surface_number):
        """Set the radius of curvature of a surface.

        Args:
            value (float): The value of the radius.
            surface_number (int): The index of the surface.

        """
        surface = self.surface_group.surfaces[surface_number]

        # change geometry from plane to standard
        if isinstance(surface.geometry, Plane):
            cs = surface.geometry.cs
            new_geometry = StandardGeometry(cs, radius=value, conic=0)
            surface.geometry = new_geometry
        else:
            surface.geometry.radius = value

    def set_conic(self, value, surface_number):
        """Set the conic constant of a surface.

        Args:
            value (float): The value of the conic constant.
            surface_number (int): The index of the surface.

        """
        surface = self.surface_group.surfaces[surface_number]
        surface.geometry.k = value

    def set_thickness(self, value, surface_number):
        """Set the thickness of a surface.

        Args:
            value (float): The value of the thickness.
            surface_number (int): The index of the surface.

        """
        positions = self.surface_group.positions
        delta_t = value - positions[surface_number + 1] + positions[surface_number]
        positions[surface_number + 1 :] += delta_t
        positions -= positions[1]  # force surface 1 to be at zero
        for k, surface in enumerate(self.surface_group.surfaces):
            surface.geometry.cs.z = float(positions[k])

    def set_index(self, value, surface_number):
        """Set the index of refraction of a surface.

        Args:
            value (float): The value of the index of refraction.
            surface_number (int): The index of the surface.

        """
        surface = self.surface_group.surfaces[surface_number]
        new_material = IdealMaterial(n=value, k=0)
        surface.material_post = new_material

        surface_post = self.surface_group.surfaces[surface_number + 1]
        surface_post.material_pre = new_material

    def set_asphere_coeff(self, value, surface_number, aspher_coeff_idx):
        """Set the asphere coefficient on a surface

        Args:
            value (float): The value of aspheric coefficient
            surface_number (int): The index of the surface.
            aspher_coeff_idx (int): index of the aspheric coefficient on the
                surface

        """
        surface = self.surface_group.surfaces[surface_number]
        surface.geometry.c[aspher_coeff_idx] = value

    def set_polarization(self, polarization: Union[PolarizationState, str]):
        """Set the polarization state of the optic.

        Parameters
        ----------
            polarization (Union[PolarizationState, str]): The polarization
                state to set. It can be either a `PolarizationState` object or
                'ignore'.

        """
        if isinstance(polarization, str) and polarization != "ignore":
            raise ValueError(
                "Invalid polarization state. Must be either "
                'PolarizationState or "ignore".',
            )
        self.polarization = polarization

    def scale_system(self, scale_factor):
        """Scales the optical system by a given scale factor.

        Args:
            scale_factor (float): The factor by which to scale the system.

        """
        num_surfaces = self.surface_group.num_surfaces
        radii = self.surface_group.radii
        thicknesses = [
            self.surface_group.get_thickness(surf_idx)[0]
            for surf_idx in range(num_surfaces - 1)
        ]

        # Scale radii & thicknesses
        for surf_idx in range(num_surfaces):
            if not np.isinf(radii[surf_idx]):
                self.set_radius(radii[surf_idx] * scale_factor, surf_idx)

            if surf_idx != num_surfaces - 1 and not np.isinf(thicknesses[surf_idx]):
                self.set_thickness(thicknesses[surf_idx] * scale_factor, surf_idx)

        # Scale aperture, if aperture type is EPD
        if self.aperture.ap_type == "EPD":
            self.aperture.value *= scale_factor

        # Scale physical apertures
        for surface in self.surface_group.surfaces:
            if surface.aperture is not None:
                surface.aperture.scale(scale_factor)

<<<<<<< HEAD
    def draw_surface(self,
                     surface_index,
                     projection='2d',
                     plot_dev_to_bfs=False,
                     num_points=256,
                     figsize=(7, 5.5),
                     title=None):
        """
        Visualize a surface.

        Args:
            surface_index (int): Index of the surface to be visualized.
            projection (str): The type of projection to use for visualization.
                Can be '2d' or '3d'.
            num_points (int): The number of points to sample along each axis
                for the visualization.
            figsize (tuple): The size of the figure in inches.
                Defaults to (7, 5.5).
            title (str): Title.
        """
        viewer = SurfaceViewer(self)
        viewer.view(surface_index, projection, plot_dev_to_bfs, num_points, figsize, title)

    def draw(self, fields='all', wavelengths='primary', num_rays=3,
             distribution='line_y', figsize=(10, 4), xlim=None, ylim=None,
             title=None, reference=None):
        """
        Draw a 2D representation of the optical system.
=======
    def draw(
        self,
        fields="all",
        wavelengths="primary",
        num_rays=3,
        distribution="line_y",
        figsize=(10, 4),
        xlim=None,
        ylim=None,
        title=None,
        reference=None,
    ):
        """Draw a 2D representation of the optical system.
>>>>>>> a659416a

        Args:
            fields (str or list, optional): The fields to be displayed.
                Defaults to 'all'.
            wavelengths (str or list, optional): The wavelengths to be
                displayed. Defaults to 'primary'.
            num_rays (int, optional): The number of rays to be traced for each
                field and wavelength. Defaults to 3.
            distribution (str, optional): The distribution of the rays.
                Defaults to 'line_y'.
            figsize (tuple, optional): The size of the figure. Defaults to
                (10, 4).
            xlim (tuple, optional): The x-axis limits of the plot. Defaults to
                None.
            ylim (tuple, optional): The y-axis limits of the plot. Defaults to
                None.
            reference (str, optional): The reference rays to plot. Options
                include "chief" and "marginal". Defaults to None.

        """
        viewer = OpticViewer(self)
        viewer.view(
            fields,
            wavelengths,
            num_rays,
            distribution=distribution,
            figsize=figsize,
            xlim=xlim,
            ylim=ylim,
            title=title,
            reference=reference,
        )

    def draw3D(
        self,
        fields="all",
        wavelengths="primary",
        num_rays=24,
        distribution="ring",
        figsize=(1200, 800),
        dark_mode=False,
        reference=None,
    ):
        """Draw a 3D representation of the optical system.

        Args:
            fields (str or list, optional): The fields to be displayed.
                Defaults to 'all'.
            wavelengths (str or list, optional): The wavelengths to be
                displayed. Defaults to 'primary'.
            num_rays (int, optional): The number of rays to be traced for each
                field and wavelength. Defaults to 2.
            distribution (str, optional): The distribution of the rays.
                Defaults to 'ring'.
            figsize (tuple, optional): The size of the figure. Defaults to
                (1200, 800).
            dark_mode (bool, optional): Whether to use dark mode. Defaults to
                False.
            reference (str, optional): The reference rays to plot. Options
                include "chief" and "marginal". Defaults to None.

        """
        viewer = OpticViewer3D(self)
        viewer.view(
            fields,
            wavelengths,
            num_rays,
            distribution=distribution,
            figsize=figsize,
            dark_mode=dark_mode,
            reference=reference,
        )

    def info(self):
        """Display the optical system information."""
        viewer = LensInfoViewer(self)
        viewer.view()

    def reset(self):
        """Reset the optical system to its initial state."""
        self.aperture = None
        self.field_type = None

        self.surface_group = SurfaceGroup()
        self.fields = FieldGroup()
        self.wavelengths = WavelengthGroup()

        self.paraxial = Paraxial(self)
        self.aberrations = Aberrations(self)
        self.ray_generator = RayGenerator(self)

        self.polarization = "ignore"

        self.pickups = PickupManager(self)
        self.solves = SolveManager(self)
        self.obj_space_telecentric = False

    def n(self, wavelength="primary"):
        """Get the refractive indices of the surfaces.

        Args:
            wavelength (float or str, optional): The wavelength for which to
                calculate the refractive indices. Defaults to 'primary'.

        Returns:
            numpy.ndarray: The refractive indices of the surfaces.

        """
        if wavelength == "primary":
            wavelength = self.primary_wavelength
        n = []
        for surface in self.surface_group.surfaces:
            n.append(surface.material_post.n(wavelength))
        return np.array(n)

    def update_paraxial(self):
        """Update the semi-aperture of the surfaces based on the paraxial
        analysis.
        """
        ya, _ = self.paraxial.marginal_ray()
        yb, _ = self.paraxial.chief_ray()
        ya = np.abs(np.ravel(ya))
        yb = np.abs(np.ravel(yb))
        for k, surface in enumerate(self.surface_group.surfaces):
            surface.set_semi_aperture(r_max=ya[k] + yb[k])
            self.update_normalization(surface)

    def update_normalization(self, surface) -> None:
<<<<<<< HEAD
        """
        Update the normalization radius of non-spherical surfaces.
        """
        if surface.surface_type in ['even_asphere', 'odd_asphere',
                                    'polynomial', 'chebyshev']:
            surface.geometry.norm_x = surface.semi_aperture*1.1
            surface.geometry.norm_y = surface.semi_aperture*1.1
        if surface.surface_type == 'zernike':
            surface.geometry.norm_radius = surface.semi_aperture*1.1

    def update(self) -> None:
        """
        Update the surfaces based on the pickup operations.
        """
=======
        """Update the normalization radius of non-spherical surfaces."""
        if surface.surface_type in [
            "even_asphere",
            "odd_asphere",
            "polynomial",
            "chebyshev",
        ]:
            surface.geometry.norm_x = surface.semi_aperture * 1.1
            surface.geometry.norm_y = surface.semi_aperture * 1.1
        if surface.surface_type == "zernike":
            surface.geometry.norm_radius = surface.semi_aperture * 1.1

    def update(self) -> None:
        """Update the surface properties (pickups, solves, paraxial properties)."""
>>>>>>> a659416a
        self.pickups.apply()
        self.solves.apply()

        if any(
            surface.surface_type in ["chebyshev", "zernike"]
            for surface in self.surface_group.surfaces
        ):
            self.update_paraxial()

    def image_solve(self):
        """Update the image position such that the marginal ray crosses the
        optical axis at the image location.
        """
        ya, ua = self.paraxial.marginal_ray()
        offset = float(ya[-1, 0] / ua[-1, 0])
        self.surface_group.surfaces[-1].geometry.cs.z -= offset

    def trace(self, Hx, Hy, wavelength, num_rays=100, distribution="hexapolar"):
        """Trace a distribution of rays through the optical system.

        Args:
            Hx (float or numpy.ndarray): The normalized x field coordinate.
            Hy (float or numpy.ndarray): The normalized y field coordinate.
            wavelength (float): The wavelength of the rays.
            num_rays (int, optional): The number of rays to be traced. Defaults
                to 100.
            distribution (str or Distribution, optional): The distribution of
                the rays. Defaults to 'hexapolar'.

        Returns:
            RealRays: The RealRays object containing the traced rays.

        """
        if not np.all((Hx >= -1) & (Hx <= 1)) or not np.all((Hy >= -1) & (Hy <= 1)):
            raise ValueError(
                "Normalized field coordinates Hx and Hy must be within (-1, 1)",
            )

        if isinstance(distribution, str):
            distribution = create_distribution(distribution)
            distribution.generate_points(num_rays)
        Px = distribution.x
        Py = distribution.y

        rays = self.ray_generator.generate_rays(Hx, Hy, Px, Py, wavelength)
        self.surface_group.trace(rays)

        if isinstance(rays, PolarizedRays):
            rays.update_intensity(self.polarization_state)

        # update ray intensity
        self.surface_group.intensity[-1, :] = rays.i

        return rays

    def trace_generic(self, Hx, Hy, Px, Py, wavelength):
        """Trace generic rays through the optical system.

        Args:
            Hx (float or numpy.ndarray): The normalized x field coordinate.
            Hy (float or numpy.ndarray): The normalized y field coordinate.
            Px (float or numpy.ndarray): The normalized x pupil coordinate.
            Py (float or numpy.ndarray): The normalized y pupil coordinate
            wavelength (float): The wavelength of the rays.

        """
        if not np.all((Hx >= -1) & (Hx <= 1)) or not np.all((Hy >= -1) & (Hy <= 1)):
            raise ValueError(
                "Normalized field coordinates Hx and Hy must be within (-1, 1)",
            )

        if not np.all((Px >= -1) & (Px <= 1)) or not np.all((Py >= -1) & (Py <= 1)):
            raise ValueError(
                "Normalized pupil coordinates Px and Py must be within (-1, 1)",
            )

        vx, vy = self.fields.get_vig_factor(Hx, Hy)

        Px *= 1 - vx
        Py *= 1 - vy

        # assure all variables are arrays of the same size
        max_size = max([np.size(arr) for arr in [Hx, Hy, Px, Py]])
        Hx, Hy, Px, Py = [
            (
                np.full(max_size, value)
                if isinstance(value, (float, int))
                else value
                if isinstance(value, np.ndarray)
                else None
            )
            for value in [Hx, Hy, Px, Py]
        ]

        rays = self.ray_generator.generate_rays(Hx, Hy, Px, Py, wavelength)
        rays = self.surface_group.trace(rays)

        # update intensity
        self.surface_group.intensity[-1, :] = rays.i

        return rays

    def to_dict(self):
        """Convert the optical system to a dictionary.

        Returns:
            dict: The dictionary representation of the optical system.

        """
        data = {
            "version": 1.0,
            "aperture": self.aperture.to_dict() if self.aperture else None,
            "fields": self.fields.to_dict(),
            "wavelengths": self.wavelengths.to_dict(),
            "pickups": self.pickups.to_dict(),
            "solves": self.solves.to_dict(),
            "surface_group": self.surface_group.to_dict(),
        }

        data["wavelengths"]["polarization"] = self.polarization
        data["fields"]["field_type"] = self.field_type
        data["fields"]["object_space_telecentric"] = self.obj_space_telecentric
        return data

    @classmethod
    def from_dict(cls, data):
        """Create an optical system from a dictionary.

        Args:
            data (dict): The dictionary representation of the optical system.

        Returns:
            Optic: The optical system.

        """
        optic = cls()
        optic.aperture = Aperture.from_dict(data["aperture"])
        optic.surface_group = SurfaceGroup.from_dict(data["surface_group"])
        optic.fields = FieldGroup.from_dict(data["fields"])
        optic.wavelengths = WavelengthGroup.from_dict(data["wavelengths"])
        optic.pickups = PickupManager.from_dict(optic, data["pickups"])
        optic.solves = SolveManager.from_dict(optic, data["solves"])

        optic.polarization = data["wavelengths"]["polarization"]
        optic.field_type = data["fields"]["field_type"]
        optic.obj_space_telecentric = data["fields"]["object_space_telecentric"]

        optic.paraxial = Paraxial(optic)
        optic.aberrations = Aberrations(optic)
        optic.ray_generator = RayGenerator(optic)

        return optic<|MERGE_RESOLUTION|>--- conflicted
+++ resolved
@@ -21,20 +21,17 @@
 from optiland.fields import Field, FieldGroup
 from optiland.geometries import Plane, StandardGeometry
 from optiland.materials import IdealMaterial
-<<<<<<< HEAD
-from optiland.visualization import (
-    SurfaceViewer,
-    OpticViewer,
-    OpticViewer3D,
-    LensInfoViewer)
-=======
 from optiland.paraxial import Paraxial
->>>>>>> a659416a
 from optiland.pickup import PickupManager
 from optiland.rays import PolarizationState, PolarizedRays, RayGenerator
 from optiland.solves import SolveManager
 from optiland.surfaces import ObjectSurface, SurfaceGroup
-from optiland.visualization import LensInfoViewer, OpticViewer, OpticViewer3D
+from optiland.visualization import (
+    LensInfoViewer,
+    OpticViewer,
+    OpticViewer3D,
+    SurfaceViewer,
+)
 from optiland.wavelength import WavelengthGroup
 
 
@@ -316,14 +313,15 @@
             if surface.aperture is not None:
                 surface.aperture.scale(scale_factor)
 
-<<<<<<< HEAD
-    def draw_surface(self,
-                     surface_index,
-                     projection='2d',
-                     plot_dev_to_bfs=False,
-                     num_points=256,
-                     figsize=(7, 5.5),
-                     title=None):
+    def draw_surface(
+        self,
+        surface_index,
+        projection="2d",
+        plot_dev_to_bfs=False,
+        num_points=256,
+        figsize=(7, 5.5),
+        title=None,
+    ):
         """
         Visualize a surface.
 
@@ -338,14 +336,10 @@
             title (str): Title.
         """
         viewer = SurfaceViewer(self)
-        viewer.view(surface_index, projection, plot_dev_to_bfs, num_points, figsize, title)
-
-    def draw(self, fields='all', wavelengths='primary', num_rays=3,
-             distribution='line_y', figsize=(10, 4), xlim=None, ylim=None,
-             title=None, reference=None):
-        """
-        Draw a 2D representation of the optical system.
-=======
+        viewer.view(
+            surface_index, projection, plot_dev_to_bfs, num_points, figsize, title
+        )
+
     def draw(
         self,
         fields="all",
@@ -358,8 +352,8 @@
         title=None,
         reference=None,
     ):
-        """Draw a 2D representation of the optical system.
->>>>>>> a659416a
+        """
+        Draw a 2D representation of the optical system.
 
         Args:
             fields (str or list, optional): The fields to be displayed.
@@ -488,22 +482,6 @@
             self.update_normalization(surface)
 
     def update_normalization(self, surface) -> None:
-<<<<<<< HEAD
-        """
-        Update the normalization radius of non-spherical surfaces.
-        """
-        if surface.surface_type in ['even_asphere', 'odd_asphere',
-                                    'polynomial', 'chebyshev']:
-            surface.geometry.norm_x = surface.semi_aperture*1.1
-            surface.geometry.norm_y = surface.semi_aperture*1.1
-        if surface.surface_type == 'zernike':
-            surface.geometry.norm_radius = surface.semi_aperture*1.1
-
-    def update(self) -> None:
-        """
-        Update the surfaces based on the pickup operations.
-        """
-=======
         """Update the normalization radius of non-spherical surfaces."""
         if surface.surface_type in [
             "even_asphere",
@@ -518,7 +496,6 @@
 
     def update(self) -> None:
         """Update the surface properties (pickups, solves, paraxial properties)."""
->>>>>>> a659416a
         self.pickups.apply()
         self.solves.apply()
 
