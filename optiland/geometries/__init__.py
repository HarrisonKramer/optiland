"""This package defines various optical surface geometries used in Optiland,
ranging from simple planes and spheres to complex aspheres and polynomial
surfaces."""

from __future__ import annotations

from .base import BaseGeometry
from .biconic import BiconicGeometry
from .chebyshev import ChebyshevPolynomialGeometry
from .even_asphere import EvenAsphere
<<<<<<< HEAD
from .forbes import ForbesQ2dGeometry, ForbesQbfsGeometry
from .nurbs import NurbsGeometry
=======
from .forbes import (
    ForbesQ2dGeometry,
    ForbesQbfsGeometry,
    ForbesSolverConfig,
    ForbesSurfaceConfig,
)
>>>>>>> e76f5a0a
from .newton_raphson import NewtonRaphsonGeometry
from .odd_asphere import OddAsphere
from .plane import Plane
from .plane_grating import PlaneGrating
from .polynomial import PolynomialGeometry
from .standard import StandardGeometry
from .standard_grating import StandardGratingGeometry
from .toroidal import ToroidalGeometry
from .zernike import ZernikePolynomialGeometry

__all__ = [
    # From base.py
    "BaseGeometry",
    # From biconic.py
    "BiconicGeometry",
    # From chebyshev.py
    "ChebyshevPolynomialGeometry",
    # From forbes.py
    "ForbesGeometry",
    # From even_asphere.py
    "EvenAsphere",
    # From newton_raphson.py
    "NewtonRaphsonGeometry",
    # From odd_asphere.py
    "OddAsphere",
    # From plane.py
    "Plane",
    # From plane_grating.py
    "PlaneGrating",
    # From polynomial.py
    "PolynomialGeometry",
    # From standard.py
    "StandardGeometry",
    # From standard_grating.py
    "StandardGratingGeometry",
    # From toroidal.py
    "ToroidalGeometry",
    # From zernike.py
    "ZernikePolynomialGeometry",
    # From forbes subpackage
    "ForbesQ2dGeometry",
    "ForbesQbfsGeometry",
<<<<<<< HEAD
    # From nurbs subpackage
    "NurbsGeometry",
=======
    "ForbesSurfaceConfig",
    "ForbesSolverConfig",
>>>>>>> e76f5a0a
]<|MERGE_RESOLUTION|>--- conflicted
+++ resolved
@@ -8,18 +8,14 @@
 from .biconic import BiconicGeometry
 from .chebyshev import ChebyshevPolynomialGeometry
 from .even_asphere import EvenAsphere
-<<<<<<< HEAD
-from .forbes import ForbesQ2dGeometry, ForbesQbfsGeometry
-from .nurbs import NurbsGeometry
-=======
 from .forbes import (
     ForbesQ2dGeometry,
     ForbesQbfsGeometry,
     ForbesSolverConfig,
     ForbesSurfaceConfig,
 )
->>>>>>> e76f5a0a
 from .newton_raphson import NewtonRaphsonGeometry
+from .nurbs import NurbsGeometry
 from .odd_asphere import OddAsphere
 from .plane import Plane
 from .plane_grating import PlaneGrating
@@ -61,11 +57,8 @@
     # From forbes subpackage
     "ForbesQ2dGeometry",
     "ForbesQbfsGeometry",
-<<<<<<< HEAD
+    "ForbesSurfaceConfig",
+    "ForbesSolverConfig",
     # From nurbs subpackage
     "NurbsGeometry",
-=======
-    "ForbesSurfaceConfig",
-    "ForbesSolverConfig",
->>>>>>> e76f5a0a
 ]