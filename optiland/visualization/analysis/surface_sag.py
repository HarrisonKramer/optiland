--- conflicted
+++ resolved
@@ -225,11 +225,4 @@
         ax_profile_y.autoscale(enable=True, axis="x", tight=True)
 
         fig.tight_layout(pad=1.0)
-<<<<<<< HEAD
-        if not is_gui_embedding:
-            plt.show()
-
-        return fig.get_axes()
-=======
-        return fig, fig.get_axes()
->>>>>>> 4279a128
+        return fig, fig.get_axes()