--- conflicted
+++ resolved
@@ -63,11 +63,8 @@
         robust_search=True,
         min_wavelength=None,
         max_wavelength=None,
-<<<<<<< HEAD
         is_relative_to_air: bool = True,
-=======
         propagation_model=None,
->>>>>>> cb0bd5f4
     ):
         self.name = name
         self.reference = reference
@@ -75,11 +72,11 @@
         self.min_wavelength = min_wavelength
         self.max_wavelength = max_wavelength
         file, self.material_data = self._retrieve_file()
-<<<<<<< HEAD
-        super().__init__(file, is_relative_to_air=is_relative_to_air)
-=======
-        super().__init__(file, propagation_model=propagation_model)
->>>>>>> cb0bd5f4
+        super().__init__(
+            file,
+            is_relative_to_air=is_relative_to_air,
+            propagation_model=propagation_model,
+        )
 
     @classmethod
     def _load_dataframe(cls):
@@ -296,5 +293,6 @@
             data.get("robust_search", True),
             data.get("min_wavelength", None),
             data.get("max_wavelength", None),
-            # propagation_model is handled by MaterialFile.from_dict
+            data.get("is_relative_to_air", True),
+            data.get("propagation_model", None),
         )