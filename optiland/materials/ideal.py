--- conflicted
+++ resolved
@@ -34,13 +34,7 @@
         relative_to_environment (bool): Flag indicating if the index is relative.
     """
 
-<<<<<<< HEAD
-    def __init__(
-        self, n: float, k: float = 0.0, relative_to_environment: bool = False
-    ):
-=======
-    def __init__(self, n: float, k: float = 0):
->>>>>>> ea9c3472
+    def __init__(self, n: float, k: float = 0.0, relative_to_environment: bool = False):
         super().__init__()
         self.n_val = n
         self.k_val = k
