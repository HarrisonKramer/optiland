--- conflicted
+++ resolved
@@ -10,6 +10,7 @@
 
 import optiland.backend as be
 from optiland.rays.polarized_rays import PolarizedRays
+from optiland.rays.real_rays import RealRays
 
 from ..fields.field_types import AngleField
 
@@ -34,10 +35,6 @@
             RealRays: RealRays object containing the generated rays.
 
         """
-<<<<<<< HEAD
-        # Use the aiming context to aim the ray
-        rays = self.optic.ray_aiming.aim(self.optic, Hx, Hy, Px, Py, wavelength)
-=======
         vxf, vyf = self.optic.fields.get_vig_factor(Hx, Hy)
         vx = 1 - be.array(vxf)
         vy = 1 - be.array(vyf)
@@ -76,29 +73,20 @@
         L = (x1 - x0) / mag
         M = (y1 - y0) / mag
         N = (z1 - z0) / mag
->>>>>>> 4433ea3c
 
-        # Apply apodization
         apodization = self.optic.apodization
         if apodization:
-            rays.intensity = apodization.get_intensity(Px, Py)
+            intensity = apodization.get_intensity(Px, Py)
         else:
-            rays.intensity = be.ones_like(Px)
+            intensity = be.ones_like(Px)
 
-        rays.wavelength = be.ones_like(Px) * wavelength
+        wavelength = be.ones_like(x1) * wavelength
 
-        # Handle polarization
         if self.optic.polarization == "ignore":
             if self.optic.surface_group.uses_polarization:
                 raise ValueError(
                     "Polarization must be set when surfaces have "
                     "polarization-dependent coatings.",
                 )
-<<<<<<< HEAD
-            return rays
-        else:
-            return PolarizedRays.from_real_rays(rays)
-=======
             return RealRays(x0, y0, z0, L, M, N, intensity, wavelength)
-        return PolarizedRays(x0, y0, z0, L, M, N, intensity, wavelength)
->>>>>>> 4433ea3c
+        return PolarizedRays(x0, y0, z0, L, M, N, intensity, wavelength)