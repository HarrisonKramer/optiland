--- conflicted
+++ resolved
@@ -1020,10 +1020,7 @@
     "mean",
     "all",
     "any",
-<<<<<<< HEAD
     "where",
-=======
->>>>>>> 5586f018
     "histogram2d",
     "get_bilinear_weights",
     # Linear Algebra
