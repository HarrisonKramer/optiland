--- conflicted
+++ resolved
@@ -382,15 +382,16 @@
     """
     # Make sure we actually got values, not None
     if Hx is None or Hy is None:
-        raise ValueError("nearest_nd_interpolator requires both Hx and Hy, "
-                         f"got Hx={Hx!r}, Hy={Hy!r}")
+        raise ValueError(
+            f"nearest_nd_interpolator requires both Hx and Hy, got Hx={Hx!r}, Hy={Hy!r}"
+        )
 
     # lift Python scalars or numpy arrays into torch.Tensors on the right device/dtype
     Hx = array(Hx)
     Hy = array(Hy)
     # Make sure Hx and Hy have the same shape – broadcast if necessary
-    if Hx.shape != Hy.shape:                # <‑‑ NEW
-        Hx, Hy = torch.broadcast_tensors(Hx, Hy)   # <‑‑ NEW
+    if Hx.shape != Hy.shape:  # <‑‑ NEW
+        Hx, Hy = torch.broadcast_tensors(Hx, Hy)  # <‑‑ NEW
     # 1) pack queries into a flat (K,2) tensor
     q = torch.stack([Hx, Hy], dim=-1)  # (...,2)
     orig_shape = q.shape[:-1]
@@ -499,10 +500,50 @@
 
 
 def isscalar(x):
-<<<<<<< HEAD
-    # 0-Dim torch.Tensor
-    if torch.is_tensor(x) and x.dim() == 0:
-        return True
+    return torch.is_tensor(x) and x.dim() == 0
+
+
+def pad(tensor, pad_width, mode="constant", constant_values=0):
+    """
+    Mimics numpy.pad for 2D tensors in PyTorch with limited support.
+
+    Args:
+        tensor (Tensor): 2D PyTorch tensor to pad.
+        pad_width (tuple of tuple): ((pad_top, pad_bottom), (pad_left, pad_right))
+        mode (str): Only 'constant' mode is supported.
+        constant_values (int or float): Fill value for constant padding.
+
+    Returns:
+        Padded 2D tensor.
+    """
+    if mode != "constant":
+        raise NotImplementedError("Only mode='constant' is supported in torch backend")
+
+    if not isinstance(pad_width, (tuple, list)) or len(pad_width) != 2:
+        raise ValueError("pad_width must be a tuple of two tuples for 2D input")
+
+    (pad_top, pad_bottom), (pad_left, pad_right) = pad_width
+
+    # PyTorch expects (pad_left, pad_right, pad_top, pad_bottom)
+    padding = (pad_left, pad_right, pad_top, pad_bottom)
+
+    return F.pad(tensor, padding, mode="constant", value=constant_values)
+
+
+def sqrt(x):
+    return _lib.sqrt(array(x))
+
+
+def sin(x):
+    return _lib.sin(array(x))
+
+
+def cos(x):
+    return _lib.cos(array(x))
+
+
+def exp(x):
+    return _lib.exp(array(x))
 
 
 def max(x):
@@ -525,30 +566,34 @@
     """
     Backend-agnostic mean: accepts Python scalars, NumPy arrays, or Tensors.
     Handles NaN values by ignoring them (similar to np.nanmean).
-    
+
     Args:
         x: Input tensor
         axis: Axis along which to compute mean (None for overall mean)
         keepdims: Whether to keep the reduced dimensions
-        
+
     Returns:
         Mean value as a tensor
     """
     # If not a tensor, convert to tensor
     if not isinstance(x, torch.Tensor):
         x = torch.as_tensor(x, dtype=get_precision(), device=get_device())
-    
+
     # Handle NaN values by replacing them with zeros and creating a mask
     mask = ~torch.isnan(x)
     # Count non-NaN elements
     count = mask.sum(dim=axis, keepdim=keepdims).to(x.dtype)
     # Sum non-NaN elements (replace NaNs with 0)
-    x_masked = torch.where(mask, x, torch.tensor(0., dtype=x.dtype, device=x.device))
+    x_masked = torch.where(mask, x, torch.tensor(0.0, dtype=x.dtype, device=x.device))
     sum_val = x_masked.sum(dim=axis, keepdim=keepdims)
-    
+
     # Compute mean (avoiding division by zero)
-    result = torch.where(count > 0, sum_val / count, torch.tensor(float('nan'), dtype=x.dtype, device=x.device))
-    
+    result = torch.where(
+        count > 0,
+        sum_val / count,
+        torch.tensor(float("nan"), dtype=x.dtype, device=x.device),
+    )
+
     return result
 
 
@@ -584,26 +629,19 @@
         return torch.tile(x, dims=(dims,))
     return torch.tile(x, dims)
 
+
 def isinf(x):
     """
     Torch‐backend‐agnostic “is infinity” test:
     accepts Python scalars, NumPy arrays, or Tensors.
     """
     import torch
+
     # lift non‐Tensor into a Tensor on the right device/dtype
     if not isinstance(x, torch.Tensor):
         x = torch.as_tensor(x, dtype=get_precision(), device=get_device())
     return torch.isinf(x)
 
-def sqrt(x):
-    """
-    Backend‐agnostic square‐root: accepts Python scalars, NumPy ndarrays, or Tensors.
-    """
-    import torch
-    # lift non‐Tensor inputs into a Tensor on the current device/dtype
-    if not isinstance(x, torch.Tensor):
-        x = torch.as_tensor(x, dtype=get_precision(), device=get_device())
-    return torch.sqrt(x)
 
 def array_equal(a, b):
     """
@@ -618,50 +656,4 @@
     b_t = cast(b)
     if a_t.shape != b_t.shape:
         return False
-    return torch.eq(a_t, b_t).all().item()
-=======
-    return torch.is_tensor(x) and x.dim() == 0
-
-
-def pad(tensor, pad_width, mode="constant", constant_values=0):
-    """
-    Mimics numpy.pad for 2D tensors in PyTorch with limited support.
-
-    Args:
-        tensor (Tensor): 2D PyTorch tensor to pad.
-        pad_width (tuple of tuple): ((pad_top, pad_bottom), (pad_left, pad_right))
-        mode (str): Only 'constant' mode is supported.
-        constant_values (int or float): Fill value for constant padding.
-
-    Returns:
-        Padded 2D tensor.
-    """
-    if mode != "constant":
-        raise NotImplementedError("Only mode='constant' is supported in torch backend")
-
-    if not isinstance(pad_width, (tuple, list)) or len(pad_width) != 2:
-        raise ValueError("pad_width must be a tuple of two tuples for 2D input")
-
-    (pad_top, pad_bottom), (pad_left, pad_right) = pad_width
-
-    # PyTorch expects (pad_left, pad_right, pad_top, pad_bottom)
-    padding = (pad_left, pad_right, pad_top, pad_bottom)
-
-    return F.pad(tensor, padding, mode="constant", value=constant_values)
-  
-
-def sqrt(x):
-    return _lib.sqrt(array(x))
-
-
-def sin(x):
-    return _lib.sin(array(x))
-
-
-def cos(x):
-    return _lib.cos(array(x))
-
-
-def exp(x):
-    return _lib.exp(array(x))
->>>>>>> 9b715d0c
+    return torch.eq(a_t, b_t).all().item()