"""
Torch Backend Module

Functionalities are grouped into the following categories:
- Configuration
- Tensor Creation
- Array Utilities
- Random Number Generation
- Shape and Indexing Operations
- Mathematical Operations
- Linear Algebra
- Interpolation
- Polynomial Operations
- Padding
- Vectorization
- Miscellaneous Utilities

This module provides a backend for numerical operations using PyTorch.

Kramer Harrison, 2025
"""

from __future__ import annotations

import contextlib
from typing import TYPE_CHECKING, Any, Literal

import numpy as np
import torch
import torch.nn.functional as F

if TYPE_CHECKING:
    from collections.abc import Callable, Generator, Sequence

    from numpy.typing import ArrayLike
    from torch import Generator as TorchGenerator
    from torch import Tensor

_lib = torch  # Alias for torch library


# --------------------------
# Configuration
# --------------------------
class GradMode:
    """Control global gradient computation."""

    def __init__(self):
        self.requires_grad = False

    def enable(self):
        self.requires_grad = True

    def disable(self):
        self.requires_grad = False

    @contextlib.contextmanager
    def temporary_enable(self):
        old = self.requires_grad
        self.requires_grad = True
        try:
            yield
        finally:
            self.requires_grad = old


class _Config:
    def __init__(self):
        self.device: Literal["cpu", "cuda"] = "cpu"
        self.precision = torch.float32
        self.grad_mode = GradMode()

    def set_device(self, device: Literal["cpu", "cuda"]) -> None:
        if device not in ("cpu", "cuda"):
            raise ValueError("Device must be 'cpu' or 'cuda'.")
        if device == "cuda" and not torch.cuda.is_available():
            raise ValueError("CUDA is not available.")
        self.device = device

    def get_device(self) -> Literal["cpu", "cuda"]:
        return self.device

    def set_precision(self, precision: Literal["float32", "float64"]) -> None:
        if precision == "float32":
            self.precision = torch.float32
        elif precision == "float64":
            self.precision = torch.float64
        else:
            raise ValueError("Precision must be 'float32' or 'float64'.")

    def get_precision(self) -> torch.dtype:
        return self.precision


_config = _Config()


# Public API for configuration
def set_device(device: Literal["cpu", "cuda"]) -> None:
    return _config.set_device(device)


def get_device() -> Literal["cpu", "cuda"]:
    return _config.get_device()


def set_precision(precision: Literal["float32", "float64"]) -> None:
    return _config.set_precision(precision)


def get_precision() -> torch.dtype:
    return _config.get_precision()


# Global gradient control
grad_mode: GradMode = _config.grad_mode


# --------------------------
# Array Creation
# --------------------------
def array(x: ArrayLike) -> Tensor:
    """Create a tensor with current device, precision, and grad settings."""
    if isinstance(x, torch.Tensor):
        return x

    # to avoid slow conversion, if data is a list/tuple of numpy arrays,
    # convert it to a single multi-dimensional numpy array first
    if isinstance(x, (list | tuple)) and len(x) > 0 and isinstance(x[0], np.ndarray):
        x = np.array(x)

    return torch.tensor(
        x,
        device=get_device(),
        dtype=get_precision(),
        requires_grad=grad_mode.requires_grad,
    )


def zeros(shape: Sequence[int]) -> Tensor:
    return torch.zeros(
        shape,
        device=get_device(),
        dtype=get_precision(),
        requires_grad=grad_mode.requires_grad,
    )


def ones(shape: Sequence[int]) -> Tensor:
    return torch.ones(
        shape,
        device=get_device(),
        dtype=get_precision(),
        requires_grad=grad_mode.requires_grad,
    )


def full(shape: Sequence[int], fill_value: float) -> Tensor:
    return torch.full(
        shape,
        fill_value,
        device=get_device(),
        dtype=get_precision(),
        requires_grad=grad_mode.requires_grad,
    )


def linspace(start: float, stop: float, num: int = 50) -> Tensor:
    return torch.linspace(
        start,
        stop,
        num,
        device=get_device(),
        dtype=get_precision(),
        requires_grad=grad_mode.requires_grad,
    )


def arange(*args: float | Tensor, step: float | Tensor = 1) -> Tensor:
    if len(args) == 1:
        start = 0
        end = args[0]
    elif len(args) == 2:
        start, end = args

    if isinstance(start, torch.Tensor):
        start = start.item()
    if isinstance(end, torch.Tensor):
        end = end.item()
    if isinstance(step, torch.Tensor):
        step = step.item()

    return torch.arange(
        start,
        end,
        step,
        device=get_device(),
        dtype=get_precision(),
        requires_grad=grad_mode.requires_grad,
    )


def zeros_like(x: ArrayLike) -> Tensor:
    return torch.zeros_like(
        array(x),
        device=get_device(),
        dtype=get_precision(),
        requires_grad=grad_mode.requires_grad,
    )


def ones_like(x: ArrayLike) -> Tensor:
    return torch.ones_like(
        array(x),
        device=get_device(),
        dtype=get_precision(),
        requires_grad=grad_mode.requires_grad,
    )


def full_like(x: ArrayLike, fill_value: float | Tensor) -> Tensor:
    x_t = array(x)
    val = fill_value.item() if isinstance(fill_value, torch.Tensor) else fill_value
    return torch.full_like(
        x_t,
        val,
        device=get_device(),
        dtype=get_precision(),
        requires_grad=grad_mode.requires_grad,
    )


def load(filename: str) -> Tensor:
    data = np.load(filename)
    return array(data)


# --------------------------
# Array Utilities
# --------------------------
def cast(x: ArrayLike) -> Tensor:
    if not isinstance(x, torch.Tensor):
        return torch.tensor(x, device=get_device(), dtype=get_precision())
    return x.to(device=get_device(), dtype=get_precision())


def copy(x: Tensor) -> Tensor:
    return x.clone()


def is_array_like(x: Any) -> bool:
    return isinstance(x, torch.Tensor | np.ndarray | list | tuple)


<<<<<<< HEAD
def size(x):
    if not isinstance(x, torch.Tensor):
        return 1
=======
def size(x: Tensor) -> int:
>>>>>>> 383778e8
    return torch.numel(x)


def newaxis() -> None:
    return None


def array_equal(a: Tensor, b: Tensor) -> bool:
    return torch.equal(a, b)


def shape(tensor: Tensor) -> tuple[int, ...]:
    """Returns the shape of a tensor."""
    return tensor.shape


# --------------------------
# Shape and Indexing
# --------------------------
def reshape(x: Tensor, shape: Sequence[int]) -> Tensor:
    return x.view(shape)


def stack(xs: Sequence[ArrayLike], axis: int = 0) -> Tensor:
    return torch.stack([cast(x) for x in xs], dim=axis)


def broadcast_to(x: Tensor, shape: Sequence[int]) -> Tensor:
    return x.expand(shape)


def repeat(x: Tensor, repeats: int) -> Tensor:
    return torch.repeat_interleave(x, repeats)


def flip(x: Tensor) -> Tensor:
    return torch.flip(x, dims=(0,))


def meshgrid(*arrays: Tensor) -> tuple[Tensor, ...]:
    return torch.meshgrid(*arrays, indexing="xy")


def roll(
    x: Tensor, shift: int | Sequence[int], axis: int | tuple[int, ...] = ()
) -> Tensor:
    return torch.roll(x, shifts=shift, dims=axis)


def unsqueeze_last(x: Tensor) -> Tensor:
    return x.unsqueeze(-1)


def tile(x: Tensor, dims: int | list[int] | tuple[int, ...]) -> Tensor:
    return torch.tile(x, dims if isinstance(dims, list | tuple) else (dims,))


def isscalar(x: ArrayLike | Tensor) -> bool:
    return torch.is_tensor(x) and x.dim() == 0


# --------------------------
# Random Number Generation
# --------------------------
def default_rng(seed: int | None = None) -> TorchGenerator:
    if seed is None:
        seed = torch.initial_seed()
    return torch.Generator(device=get_device()).manual_seed(seed)


def random_uniform(
    low: float = 0.0,
    high: float = 1.0,
    size: int | None = None,
    generator: TorchGenerator | None = None,
) -> Tensor:
    size = size or 1
    gen_args = {"generator": generator} if generator else {}
    return torch.empty(size, device=get_device(), dtype=get_precision()).uniform_(
        low, high, **gen_args
    )


def random_normal(
    loc: float = 0.0,
    scale: float = 1.0,
    size: Sequence[int] | None = None,
    generator: TorchGenerator | None = None,
) -> Tensor:
    size = size or (1,)
    gen_args = {"generator": generator} if generator else {}
    return (
        torch.randn(size, device=get_device(), dtype=get_precision(), **gen_args)
        * scale
        + loc
    )


# --------------------------
# Mathematical Operations
# --------------------------
def sqrt(x: ArrayLike) -> Tensor:
    return torch.sqrt(array(x))


def sin(x: ArrayLike) -> Tensor:
    return torch.sin(array(x))


def power(x: ArrayLike, y: ArrayLike) -> Tensor:
    return torch.pow(array(x), array(y))


def cos(x: ArrayLike) -> Tensor:
    return torch.cos(array(x))


def exp(x: ArrayLike) -> Tensor:
    return torch.exp(array(x))


def log2(x: ArrayLike) -> Tensor:
    return torch.log2(array(x))


def abs(x: ArrayLike) -> Tensor:
    return torch.abs(array(x))


def radians(x: ArrayLike) -> Tensor:
    t = array(x)
    return torch.deg2rad(t)


def degrees(x: ArrayLike) -> Tensor:
    t = array(x)
    return torch.rad2deg(t)


deg2rad = radians
rad2deg = degrees


def max(x: ArrayLike) -> int | float:
    if isinstance(x, torch.Tensor):
        return x.detach().cpu().max().item()
    return np.max(x)


def min(x: ArrayLike) -> int | float:
    if isinstance(x, torch.Tensor):
        return x.detach().cpu().min().item()
    return np.min(x)


def maximum(a: ArrayLike, b: ArrayLike) -> Tensor:
    return torch.maximum(array(a), array(b))


def nanmax(
    input_tensor: Tensor, axis: int | None = None, keepdim: bool = False
) -> Tensor:
    nan_mask = torch.isnan(input_tensor)
    replaced = input_tensor.clone()
    replaced[nan_mask] = float("-inf")
    if axis is not None:
        result, _ = torch.max(replaced, dim=axis, keepdim=keepdim)
    else:
        result = torch.max(replaced)
    return result


def mean(x: ArrayLike, axis: int | None = None, keepdims: bool = False) -> Tensor:
    x = array(x)
    mask = ~torch.isnan(x)
    cnt = mask.sum(dim=axis, keepdim=keepdims).to(x.dtype)
    x0 = torch.where(mask, x, torch.tensor(0.0, dtype=x.dtype, device=x.device))
    s = x0.sum(dim=axis, keepdim=keepdims)
    return torch.where(
        cnt > 0, s / cnt, torch.tensor(float("nan"), dtype=x.dtype, device=x.device)
    )


<<<<<<< HEAD
def allclose(a, b, atol=1e-8):
    if not isinstance(b, torch.Tensor):
        b = torch.tensor(b, dtype=a.dtype, device=a.device)
    return torch.allclose(a, b, atol=atol)


def all(x):
=======
def all(x: bool | ArrayLike) -> bool:
>>>>>>> 383778e8
    if isinstance(x, bool):
        return x
    t = torch.as_tensor(x, dtype=_config.precision, device=_config.device)
    return bool(torch.all(t).item())


def factorial(n: ArrayLike) -> Tensor:
    return torch.lgamma(array(n + 1)).exp()


def histogram2d(
    x: Tensor, y: Tensor, bins: Sequence[Tensor], weights: Tensor | None = None
) -> tuple[Tensor, Tensor, Tensor]:
    if not isinstance(bins, (list | tuple)) or len(bins) != 2:
        raise ValueError("`bins` must be a list or tuple of two edge tensors.")

    x_edges, y_edges = bins[0], bins[1]
    nx = x_edges.numel() - 1
    ny = y_edges.numel() - 1

    # Find which bin each point belongs to
    # torch.searchsorted with right=False gives the insertion index
    # For histogram, we want the bin index (insertion_index - 1)
    x_bin_indices = torch.searchsorted(x_edges, x, right=False) - 1
    y_bin_indices = torch.searchsorted(y_edges, y, right=False) - 1

    # Clamp to valid bin range [0, n-1]
    x_bin_indices = torch.clamp(x_bin_indices, 0, nx - 1)
    y_bin_indices = torch.clamp(y_bin_indices, 0, ny - 1)

    # Create mask for points within the histogram bounds (inclusive of edges)
    mask = (
        (x >= x_edges[0]) & (x <= x_edges[-1]) & (y >= y_edges[0]) & (y <= y_edges[-1])
    )

    if weights is None:
        weights = torch.ones_like(x)

    # Apply mask to get valid points only
    valid_x_indices = x_bin_indices[mask]
    valid_y_indices = y_bin_indices[mask]
    valid_weights = weights[mask]

    # Convert 2D bin indices to 1D linear indices
    linear_indices = (valid_y_indices * nx + valid_x_indices).long()

    # Create flattened histogram and accumulate weights
    hist_flat = torch.zeros(nx * ny, device=x.device, dtype=valid_weights.dtype)
    hist_flat.index_add_(0, linear_indices, valid_weights)

    # Reshape to 2D form (note: .T transposes to get the right orientation)
    hist = hist_flat.reshape(ny, nx).T

    return hist, x_edges, y_edges


def get_bilinear_weights(
    coords: Tensor, bin_edges: Sequence[Tensor]
) -> tuple[Tensor, Tensor]:
    """
    Calculates differentiable bilinear interpolation weights.
    This version operates on pixel centers to avoid boundary indexing errors.
    Inspiration from the paper:
    "Differentiable design of a double-freeform lens with
    multi-level radial basis functions for extended
    source irradiance tailoring"
    https://doi.org/10.1364/OPTICA.520485
    """
    x_edges, y_edges = bin_edges
    x, y = coords[:, 0].contiguous(), coords[:, 1].contiguous()

    x_centers = (x_edges[:-1] + x_edges[1:]) / 2
    y_centers = (y_edges[:-1] + y_edges[1:]) / 2

    ix = torch.searchsorted(x_centers, x, right=True) - 1
    iy = torch.searchsorted(y_centers, y, right=True) - 1
    # Clamp indices to the valid range for pixel centers.
    # The max index is len(centers) - 2 to allow access to ix+1.
    ix = torch.clamp(ix, 0, len(x_centers) - 2)
    iy = torch.clamp(iy, 0, len(y_centers) - 2)

    x0, x1 = x_centers[ix], x_centers[ix + 1]
    y0, y1 = y_centers[iy], y_centers[iy + 1]

    # bilinear interpolation weights
    wx = (x - x0) / (x1 - x0 + 1e-9)
    wy = (y - y0) / (y1 - y0 + 1e-9)

    # wEights for the four pixels
    w00 = (1 - wx) * (1 - wy)
    w01 = (1 - wx) * wy
    w10 = wx * (1 - wy)
    w11 = wx * wy

    # stack the indices of the four pixels for each ray
    all_indices = torch.stack(
        [
            torch.stack([ix, iy], dim=1),
            torch.stack([ix, iy + 1], dim=1),
            torch.stack([ix + 1, iy], dim=1),
            torch.stack([ix + 1, iy + 1], dim=1),
        ],
        dim=1,
    )

    all_weights = torch.stack([w00, w01, w10, w11], dim=1)

    return all_indices, all_weights


def copy_to(source: Tensor, destination: Tensor) -> None:
    """
    Performs an in-place copy from source to destination tensor.
    This version safely handles tensors that require gradients by
    modifying their underlying data.
    """
    if destination.requires_grad:
        destination.data.copy_(source)
    else:
        destination.copy_(source)


# --------------------------
# Linear Algebra
# --------------------------
def matmul(a: Tensor, b: Tensor) -> Tensor:
    dtype = torch.promote_types(a.dtype, b.dtype)
    return torch.matmul(a.to(dtype), b.to(dtype))


def batched_chain_matmul3(a: Tensor, b: Tensor, c: Tensor) -> Tensor:
    dtype = torch.promote_types(torch.promote_types(a.dtype, b.dtype), c.dtype)
    return torch.matmul(torch.matmul(a.to(dtype), b.to(dtype)), c.to(dtype))


def cross(a: Tensor, b: Tensor) -> Tensor:
    return torch.linalg.cross(a, b)


def matrix_vector_multiply_and_squeeze(p: Tensor, E: Tensor) -> Tensor:
    return torch.matmul(p, E.unsqueeze(2)).squeeze(2)


def to_complex(x: Tensor) -> Tensor:
    return x.to(torch.complex128)


def mult_p_E(p: Tensor, E: Tensor) -> Tensor:
    p_c = p.to(torch.complex128)
    try:
        E_c = E.to(torch.complex128)
    except Exception:
        E_c = torch.tensor(E, device=get_device(), dtype=torch.complex128)
    return torch.squeeze(torch.matmul(p_c, E_c.unsqueeze(2)), dim=2)


# --------------------------
# Interpolation
# --------------------------
def interp(x: ArrayLike, xp: ArrayLike, fp: ArrayLike) -> Tensor:
    x = torch.as_tensor(x, dtype=get_precision(), device=get_device())
    xp = torch.as_tensor(xp, dtype=get_precision(), device=get_device())
    fp = torch.as_tensor(fp, dtype=get_precision(), device=get_device())
    sorted_indices = torch.argsort(xp)
    xp = xp[sorted_indices]
    fp = fp[sorted_indices]
    x_clipped = torch.clip(x, xp[0], xp[-1])
    indices = torch.searchsorted(xp, x_clipped, right=True)
    indices = torch.clamp(indices, 1, len(xp) - 1)
    x0 = xp[indices - 1]
    x1 = xp[indices]
    y0 = fp[indices - 1]
    y1 = fp[indices]
    interpolated = y0 + (y1 - y0) * (x_clipped - x0) / (x1 - x0)
    return interpolated


def nearest_nd_interpolator(
    points: Tensor, values: Tensor, Hx: Tensor, Hy: Tensor
) -> Tensor:
    if Hx is None or Hy is None:
        raise ValueError("Hx and Hy must be provided")
    Hx, Hy = array(Hx), array(Hy)
    Hx, Hy = torch.broadcast_tensors(Hx, Hy)
    q_flat = torch.stack([Hx, Hy], dim=-1).reshape(-1, 2)
    d = torch.cdist(q_flat, points.to(dtype=q_flat.dtype, device=q_flat.device))
    idx = d.argmin(dim=1)
    vals = values.view(points.shape[0], -1)
    out = vals[idx].view(*Hx.shape, -1)
    return out.squeeze(-1) if out.shape[-1] == 1 else out


# --------------------------
# Polynomial Operations
# --------------------------
def polyfit(x: Tensor, y: Tensor, degree: int) -> Tensor:
    X = torch.stack([x**i for i in range(degree + 1)], dim=1)
    coeffs, _ = torch.linalg.lstsq(y.unsqueeze(1), X)
    return coeffs[: degree + 1].squeeze()


def polyval(coeffs: Sequence[float], x: float | Tensor) -> float | Tensor:
    return sum(c * x**i for i, c in enumerate(reversed(coeffs)))


# --------------------------
# Padding
# --------------------------
def pad(
    tensor: Tensor,
    pad_width: tuple[tuple[int, int], tuple[int, int]],
    mode: Literal["constant"] = "constant",
    constant_values: float | None = 0,
):
    if mode != "constant":
        raise NotImplementedError("Only constant mode supported")
    (pt, pb), (pl, pr) = pad_width
    return F.pad(tensor, (pl, pr, pt, pb), mode="constant", value=constant_values)


# --------------------------
# Vectorization
# --------------------------
def vectorize(pyfunc: Callable[..., Any]) -> Callable[[Tensor], Tensor]:
    def wrapped(x: Tensor) -> Tensor:
        flat = x.reshape(-1)
        mapped = [pyfunc(xi) for xi in flat]
        out = torch.stack(
            [
                m
                if isinstance(m, torch.Tensor)
                else torch.tensor(m, dtype=get_precision(), device=get_device())
                for m in mapped
            ]
        )
        return out.view(x.shape)

    return wrapped


# --------------------------
# Conversion and Utilities
# --------------------------
def atleast_1d(x: ArrayLike) -> Tensor:
    t = torch.as_tensor(x, dtype=get_precision())
    return t.unsqueeze(0) if t.ndim == 0 else t


def atleast_2d(x: ArrayLike) -> Tensor:
    t = torch.as_tensor(x, dtype=get_precision())
    if t.ndim == 0:
        return t.unsqueeze(0).unsqueeze(0)
    if t.ndim == 1:
        return t.unsqueeze(0)
    return t


def as_array_1d(data: ArrayLike) -> Tensor:
    if isinstance(data, int | float):
        return array([data])
    if isinstance(data, list | tuple):
        return array(data)
    if is_array_like(data):
        return array(data).reshape(-1)
    raise ValueError("Unsupported type for as_array_1d")


def eye(n: int) -> Tensor:
    return torch.eye(n, device=get_device(), dtype=get_precision())


# --------------------------
# Error State Context
# --------------------------
@contextlib.contextmanager
def errstate(**kwargs: Any) -> Generator[Any, Any, Any]:
    yield


# --------------------------
# Miscellaneous Utilities
# --------------------------
<<<<<<< HEAD
def transpose(a, axes=None):
    if axes is None:
        return torch.transpose(a, 0, 1)
    return a.permute(*axes)


def path_contains_points(
    vertices: torch.Tensor, points: torch.Tensor
) -> torch.BoolTensor:
=======
def path_contains_points(vertices: Tensor, points: Tensor) -> torch.BoolTensor:
>>>>>>> 383778e8
    """
    Vectorized ray‐crossing algorithm.
    vertices: (N,2) tensor of polygon verts in order (closed implicitly: last→first).
    points:   (M,2) tensor of query points.
    returns:  BoolTensor of shape (M,) indicating inside‐ness.
    """
    # split into x/y
    vx, vy = vertices[:, 0], vertices[:, 1]
    px, py = points[:, 0].unsqueeze(1), points[:, 1].unsqueeze(1)  # (M,1)

    # roll vertices to get edge endpoints
    vx_next = torch.roll(vx, -1)
    vy_next = torch.roll(vy, -1)

    # test if ray crosses the edge in the y‐direction
    # mask: (M, N) True where edge straddles the horizontal ray from point
    cond = (vy > py) != (vy_next > py)

    # compute intersection point’s x coordinate
    slope = (vx_next - vx) / (vy_next - vy)
    x_int = vx + slope * (py - vy)

    # does the intersection lie to the right of the point?
    cross = cond & (px < x_int)

    # count crossings per point (sum over edges) and take parity
    inside = torch.sum(cross, dim=1) % 2 == 1
    return inside


# --------------------------
# Exported Symbols
# --------------------------
__all__ = [
    # Config
    "set_device",
    "get_device",
    "set_precision",
    "get_precision",
    "grad_mode",
    # Creation
    "array",
    "zeros",
    "ones",
    "full",
    "linspace",
    "arange",
    "zeros_like",
    "ones_like",
    "full_like",
    "load",
    # Utilities
    "cast",
    "copy",
    "is_array_like",
    "size",
    "newaxis",
    "copy_to",
    # Shape
    "reshape",
    "stack",
    "broadcast_to",
    "repeat",
    "flip",
    "meshgrid",
    "roll",
    "unsqueeze_last",
    "tile",
    "shape",
    # Random
    "default_rng",
    "random_uniform",
    "random_normal",
    # Math
    "sqrt",
    "sin",
    "cos",
    "exp",
    "log2",
    "abs",
    "radians",
    "deg2rad",
    "max",
    "min",
    "maximum",
    "mean",
    "all",
    "allclose",
    "histogram2d",
    "get_bilinear_weights",
    # Linear Algebra
    "matmul",
    "batched_chain_matmul3",
    "cross",
    "matrix_vector_multiply_and_squeeze",
    "mult_p_E",
    "to_complex",
    # Interpolation
    "interp",
    "nearest_nd_interpolator",
    # Polynomial
    "polyfit",
    "polyval",
    # Padding
    "pad",
    # Vectorization
    "vectorize",
    # Conversion
    "atleast_1d",
    "atleast_2d",
    "as_array_1d",
    "eye",
    # Error State
    "errstate",
]<|MERGE_RESOLUTION|>--- conflicted
+++ resolved
@@ -252,13 +252,7 @@
     return isinstance(x, torch.Tensor | np.ndarray | list | tuple)
 
 
-<<<<<<< HEAD
-def size(x):
-    if not isinstance(x, torch.Tensor):
-        return 1
-=======
 def size(x: Tensor) -> int:
->>>>>>> 383778e8
     return torch.numel(x)
 
 
@@ -442,17 +436,7 @@
     )
 
 
-<<<<<<< HEAD
-def allclose(a, b, atol=1e-8):
-    if not isinstance(b, torch.Tensor):
-        b = torch.tensor(b, dtype=a.dtype, device=a.device)
-    return torch.allclose(a, b, atol=atol)
-
-
-def all(x):
-=======
 def all(x: bool | ArrayLike) -> bool:
->>>>>>> 383778e8
     if isinstance(x, bool):
         return x
     t = torch.as_tensor(x, dtype=_config.precision, device=_config.device)
@@ -735,19 +719,7 @@
 # --------------------------
 # Miscellaneous Utilities
 # --------------------------
-<<<<<<< HEAD
-def transpose(a, axes=None):
-    if axes is None:
-        return torch.transpose(a, 0, 1)
-    return a.permute(*axes)
-
-
-def path_contains_points(
-    vertices: torch.Tensor, points: torch.Tensor
-) -> torch.BoolTensor:
-=======
 def path_contains_points(vertices: Tensor, points: Tensor) -> torch.BoolTensor:
->>>>>>> 383778e8
     """
     Vectorized ray‐crossing algorithm.
     vertices: (N,2) tensor of polygon verts in order (closed implicitly: last→first).
@@ -835,7 +807,6 @@
     "maximum",
     "mean",
     "all",
-    "allclose",
     "histogram2d",
     "get_bilinear_weights",
     # Linear Algebra
