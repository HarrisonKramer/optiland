--- conflicted
+++ resolved
@@ -152,12 +152,8 @@
             ValueError: If the chief ray cannot be determined.
 
         """
-<<<<<<< HEAD
-        # pick the LAST ray instead of insisting there is only one
-=======
         if be.size(self.optic.surface_group.x[-1, :]) != 1:
             raise ValueError("Chief ray cannot be determined. It must be traced alone.")
->>>>>>> 9b715d0c
 
         # chief ray intersection location
         xc = self.optic.surface_group.x[-1, -1]
@@ -185,7 +181,7 @@
         """
         # chief‑ray OPD (last entry)
         opd_chief = self.optic.surface_group.opd[-1, -1]
-        opd_img   = self._opd_image_to_xp(xc, yc, zc, r, wavelength)[-1]
+        opd_img = self._opd_image_to_xp(xc, yc, zc, r, wavelength)[-1]
         return opd_chief - opd_img
 
     def _correct_tilt(self, field, opd, x=None, y=None):
