"""Decenter Variable Module

This module contains the DecenterVariable class, which represents a variable
for the decenter of an optic surface. The decenter variable can be used to
optimize the decenter of a surface in the optical system.

Kramer Harrison, 2024
"""

from __future__ import annotations

from optiland.optimization.scaling.identity import IdentityScaler
from optiland.optimization.variable.base import VariableBehavior


class DecenterVariable(VariableBehavior):
    """Represents a variable for the decenter of an optic surface.

    Args:
        optic (Optic): The optic object to which the surface belongs.
        surface_number (int): The number of the surface.
<<<<<<< HEAD
        axis (str): The axis of the decenter. Valid values are 'x' , 'y' and 'z'.
        apply_scaling (bool): Whether to apply scaling to the variable.
            Defaults to True.
=======
        axis (str): The axis of the decenter. Valid values are 'x' and 'y'.
        scaler (Scaler): The scaler to use for the variable. Defaults to
            IdentityScaler().
>>>>>>> ea9c3472
        **kwargs: Additional keyword arguments.

    Attributes:
        optic (Optic): The optic object to which the surface belongs.
        surface_number (int): The number of the surface.

    Methods:
        get_value(): Returns the current decenter value of the surface.
        update_value(new_value): Updates the decenter value of the surface.

    """

    def __init__(self, optic, surface_number, axis, scaler=None, **kwargs):
        if scaler is None:
            scaler = IdentityScaler()
        super().__init__(optic, surface_number, scaler=scaler, **kwargs)
        self.axis = axis

        if self.axis not in ["x", "y", "z"]:
            raise ValueError(f'Invalid axis "{self.axis}" for decenter variable.')

    def get_value(self):
        """Returns the current decenter value of the surface.

        Returns:
            float: The current decenter value.

        """
        surf = self._surfaces.surfaces[self.surface_number]
        if self.axis == "x":
            return surf.geometry.cs.x
        elif self.axis == "y":
<<<<<<< HEAD
            value = surf.geometry.cs.y
        elif self.axis == "z":
            value = surf.geometry.cs.z

        if self.apply_scaling:
            return self.scale(value)
        return value
=======
            return surf.geometry.cs.y
>>>>>>> ea9c3472

    def update_value(self, new_value):
        """Updates the decenter value of the surface.

        Args:
            new_value (float): The new decenter value.

        """
        surf = self._surfaces.surfaces[self.surface_number]
        if self.axis == "x":
            surf.geometry.cs.x = new_value
        elif self.axis == "y":
            surf.geometry.cs.y = new_value
        elif self.axis == "z":
            surf.geometry.cs.z = new_value

    def __str__(self):
        """Return a string representation of the variable.

        Returns:
            str: A string representation of the variable.

        """
        return f"Decenter {self.axis.upper()}, Surface {self.surface_number}"<|MERGE_RESOLUTION|>--- conflicted
+++ resolved
@@ -19,15 +19,9 @@
     Args:
         optic (Optic): The optic object to which the surface belongs.
         surface_number (int): The number of the surface.
-<<<<<<< HEAD
-        axis (str): The axis of the decenter. Valid values are 'x' , 'y' and 'z'.
-        apply_scaling (bool): Whether to apply scaling to the variable.
-            Defaults to True.
-=======
-        axis (str): The axis of the decenter. Valid values are 'x' and 'y'.
-        scaler (Scaler): The scaler to use for the variable. Defaults to
-            IdentityScaler().
->>>>>>> ea9c3472
+            axis (str): The axis of the decenter. Valid values are 'x', 'y', and 'z'.
+            scaler (Scaler): The scaler to use for the variable. Defaults to IdentityScaler().
+            **kwargs: Additional keyword arguments.
         **kwargs: Additional keyword arguments.
 
     Attributes:
@@ -58,19 +52,14 @@
         """
         surf = self._surfaces.surfaces[self.surface_number]
         if self.axis == "x":
-            return surf.geometry.cs.x
+            value = surf.geometry.cs.x
         elif self.axis == "y":
-<<<<<<< HEAD
             value = surf.geometry.cs.y
         elif self.axis == "z":
             value = surf.geometry.cs.z
-
-        if self.apply_scaling:
-            return self.scale(value)
-        return value
-=======
-            return surf.geometry.cs.y
->>>>>>> ea9c3472
+        else:
+            raise ValueError(f'Invalid axis "{self.axis}" for decenter variable.')
+        return self.scaler.scale(value)
 
     def update_value(self, new_value):
         """Updates the decenter value of the surface.
@@ -80,12 +69,15 @@
 
         """
         surf = self._surfaces.surfaces[self.surface_number]
+        unscaled_value = self.scaler.inverse_scale(new_value)
         if self.axis == "x":
-            surf.geometry.cs.x = new_value
+            surf.geometry.cs.x = unscaled_value
         elif self.axis == "y":
-            surf.geometry.cs.y = new_value
+            surf.geometry.cs.y = unscaled_value
         elif self.axis == "z":
-            surf.geometry.cs.z = new_value
+            surf.geometry.cs.z = unscaled_value
+        else:
+            raise ValueError(f'Invalid axis "{self.axis}" for decenter variable.')
 
     def __str__(self):
         """Return a string representation of the variable.
