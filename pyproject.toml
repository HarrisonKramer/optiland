--- conflicted
+++ resolved
@@ -36,10 +36,7 @@
 
 [project.optional-dependencies]
 dev = ["codecov>=2.1.13", "pytest>=8.3.5", "torch"]
-<<<<<<< HEAD
 torch = ["torch"]
-=======
->>>>>>> cb0bd5f4
 gui = ["PySide6", "qtconsole"]
 
 [tool.hatch.metadata]
